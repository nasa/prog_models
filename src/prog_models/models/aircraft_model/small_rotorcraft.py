--- conflicted
+++ resolved
@@ -241,13 +241,8 @@
         dxdt[13] = (u['mission_complete'] - x['mission_complete']) / self.parameters['dt']    # Value to keep track of percentage of mission completed
 
         return self.StateContainer(np.array([np.atleast_1d(item) for item in dxdt]))
-<<<<<<< HEAD
-
-    def event_state(self, x: dict) -> dict:
-=======
-    
+
     def event_state(self, x) -> dict:
->>>>>>> 553272a3
         # Based on percentage of reference trajectory completed
         return {'TrajectoryComplete': x['mission_complete']}
  
