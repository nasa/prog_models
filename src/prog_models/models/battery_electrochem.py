--- conflicted
+++ resolved
@@ -2,14 +2,11 @@
 # National Aeronautics and Space Administration.  All Rights Reserved.
 
 from copy import deepcopy
-from typing import Union
-
 import numpy as np
 from scipy.optimize import fsolve
 import warnings
 
 from prog_models import PrognosticsModel
-from prog_models.utils.containers import StateContainer
 
 # Constants of nature
 R = 8.3144621  # universal gas constant, J/K/mol
@@ -645,6 +642,7 @@
 
     def dx(self, _, u: dict):
         params = self.parameters
+
         return self.StateContainer(np.array([
             np.atleast_1d(params['wq'] * abs(u['i'])),
             np.atleast_1d(params['wr'] * abs(u['i'])),
@@ -731,11 +729,7 @@
         self.param_callbacks['Ro'] = [OverwrittenWarning]
         super().__init__(**kwargs)
 
-<<<<<<< HEAD
-    def dx(self, x: StateContainer, u : dict):
-=======
     def dx(self, x: dict, u: dict):
->>>>>>> 2ae3e384
         # Set EOD Parameters (corresponding to health)
         with warnings.catch_warnings():
             warnings.simplefilter("ignore")
@@ -746,9 +740,8 @@
         # Calculate 
         x_dot = BatteryElectroChemEOD.dx(self, x, u)
         x_dot2 = BatteryElectroChemEOL.dx(self, x, u)
-        np_state_matrix = np.vstack((x_dot.matrix, x_dot2.matrix))
-        # updating StateContainer object
-        return self.StateContainer(np_state_matrix)
+        x_dot.matrix = np.vstack((x_dot.matrix, x_dot2.matrix))
+        return x_dot
 
     def output(self, x: dict) -> dict:
         with warnings.catch_warnings():
