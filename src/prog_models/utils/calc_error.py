# Copyright © 2021 United States Government as represented by the Administrator of the
# National Aeronautics and Space Administration.  All Rights Reserved.

"""
This file contains functions for calculating error given a model and some data (times, inputs, outputs). This is used by the PrognosticsModel.calc_error() method.
"""

from collections.abc import Iterable
<<<<<<< HEAD
from fastdtw import *
=======
from typing import List
>>>>>>> 2ae3e384
from warnings import warn
import math
import numpy as np


def MAX_E(m, times: List[float], inputs: List[dict], outputs: List[dict], **kwargs) -> float:
    """
    Calculate the Maximum Error between model behavior and some collected data.

    Args:
        m (PrognosticsModel): Model to use for comparison
        times (list[float]): array of times for each sample
        inputs (list[dict]): array of input dictionaries where input[x] corresponds to time[x]
        outputs (list[dict]): array of output dictionaries where output[x] corresponds to time[x]

    Keyword Args:
        x0 (StateContainer): Current State of the model
<<<<<<< HEAD
        dt (float, optional): Minimum time step in simulation. Defaults to 1e99.
=======
        dt (float, optional): Maximum time step in simulation. Time step used in simulation is lower of dt and time between samples. Defaults to use time between samples.
>>>>>>> 2ae3e384
        stability_tol (float, optional): Configurable parameter.
            Configurable cutoff value, between 0 and 1, that determines the fraction of the data points for which the model must be stable.
            In some cases, a prognostics model will become unstable under certain conditions, after which point the model can no longer represent behavior. 
            stability_tol represents the fraction of the provided argument `times` that are required to be met in simulation, 
            before the model goes unstable in order to produce a valid estimate of mean squared error.

            If the model goes unstable before stability_tol is met, NaN is returned. 
            Else, model goes unstable after stability_tol is met, the mean squared error calculated from data up to the instability is returned.

    Returns:
        float: Maximum error between model and data
    """
    if isinstance(times[0], Iterable):
        # Calculate error for each
        error = [MAX_E(t, i, z, **kwargs) for (t, i, z) in zip(times, inputs, outputs)]
        return max(error)

    x = kwargs.get('x0', m.initialize(inputs[0], outputs[0]))
    dt = kwargs.get('dt', 1e99)
    stability_tol = kwargs.get('stability_tol', 0.95)

    if not isinstance(x, m.StateContainer):
        x = m.StateContainer(x)

    if not isinstance(inputs[0], m.InputContainer):
        inputs = [m.InputContainer(u_i) for u_i in inputs]
    
    if not isinstance(outputs[0], m.OutputContainer):
        outputs = [m.OutputContainer(z_i) for z_i in outputs]

    # Checks stability_tol is within bounds
    # Throwing a default after the warning.
    if stability_tol >= 1 or stability_tol < 0:
<<<<<<< HEAD
        warn(f"Configurable cutoff must be some float value in the domain (0, 1]. "
=======
        warn(f"configurable cutoff must be some float value in the domain (0, 1]. "
>>>>>>> 2ae3e384
             f"Received {stability_tol}. Resetting value to 0.95")
        stability_tol = 0.95

    counter = 0
    t_last = times[0]
    err_max = 0
    z_obs = m.output(x)  # Initialize
    cutoffThreshold = stability_tol * times[-1]

    for t, u, z in zip(times, inputs, outputs):
        while t_last < t:
            t_new = min(t_last + dt, t)
            x = m.next_state(x, u, t_new-t_last)
            t_last = t_new
            if t >= t_last:
                # Only recalculate if required
                z_obs = m.output(x)
        if not (None in z_obs.matrix or None in z.matrix):
            # The none check above is used to cover the case where the model
            # is not able to produce an output for a given input yet
            # For example, in LSTM models, the first few inputs will not 
            # produce an output until the model has received enough data
            # This is true for any window-based model
            if any(np.isnan(z_obs.matrix)):
<<<<<<< HEAD
                if t <= cutoffThreshold:
                    raise ValueError(f"Model unstable- NAN reached in simulation (t={t}) before cutoff threshold. "
                                     f"Cutoff threshold is {cutoffThreshold}, or roughly {stability_tol * 100}% of the data")                 
                else: 
=======
                if counter < cutoffThreshold:
                    raise ValueError(f"Model unstable- NAN reached in simulation (t={t}) before cutoff threshold. "
                                     f"Cutoff threshold is {cutoffThreshold}, or roughly {stability_tol * 100}% of the data")
                else:
>>>>>>> 2ae3e384
                    warn(f"Model unstable- NaN reached in simulation (t={t})")
                    break
            err_max = max(err_max, np.max(
                np.abs(z.matrix - z_obs.matrix)
            ))
            counter += 1

    if counter == 0:
        return np.nan

    return err_max


def RMSE(m, times: List[float], inputs: List[dict], outputs: List[dict], **kwargs) -> float:
    """
    Calculate the Root Mean Squared Error between model behavior and some collected data.

    Args:
        m (PrognosticsModel): Model to use for comparison
        times (list[float]): array of times for each sample
        inputs (list[dict]): array of input dictionaries where input[x] corresponds to time[x]
        outputs (list[dict]): array of output dictionaries where output[x] corresponds to time[x]

    Keyword Args:
        x0 (StateContainer): Current State of the model
<<<<<<< HEAD
        dt (float, optional): Minimum time step in simulation. Defaults to 1e99.
=======
        dt (float, optional): Maximum time step in simulation. Time step used in simulation is lower of dt and time between samples. Defaults to use time between samples.
>>>>>>> 2ae3e384
        stability_tol (float, optional): Configurable parameter.
            Configurable cutoff value, between 0 and 1, that determines the fraction of the data points for which the model must be stable.
            In some cases, a prognostics model will become unstable under certain conditions, after which point the model can no longer represent behavior. 
            stability_tol represents the fraction of the provided argument `times` that are required to be met in simulation, 
            before the model goes unstable in order to produce a valid estimate of mean squared error.

            If the model goes unstable before stability_tol is met, NaN is returned. 
            Else, model goes unstable after stability_tol is met, the mean squared error calculated from data up to the instability is returned.

    Returns:
        float: RMSE between model and data
    """
    return np.sqrt(MSE(m, times, inputs, outputs, **kwargs))


<<<<<<< HEAD
def MSE(m, times, inputs, outputs, **kwargs) -> float:
=======
def MSE(m, times: List[float], inputs: List[dict], outputs: List[dict], **kwargs) -> float:
>>>>>>> 2ae3e384
    """Calculate Mean Squared Error (MSE) between simulated and observed

    Args:
        m (PrognosticsModel): Model to use for comparison
        times (list[float]): array of times for each sample
        inputs (list[dict]): array of input dictionaries where input[x] corresponds to time[x]
        outputs (list[dict]): array of output dictionaries where output[x] corresponds to time[x]

    Keyword Args:
        x0 (dict, optional): Initial state.
<<<<<<< HEAD
        dt (float, optional): Maximum time step.
=======
        dt (float, optional): Maximum time step in simulation. Time step used in simulation is lower of dt and time between samples. Defaults to use time between samples.
>>>>>>> 2ae3e384
        stability_tol (float, optional): Configurable parameter.
            Configurable cutoff value, between 0 and 1, that determines the fraction of the data points for which the model must be stable.
            In some cases, a prognostics model will become unstable under certain conditions, after which point the model can no longer represent behavior. 
            stability_tol represents the fraction of the provided argument `times` that are required to be met in simulation, 
            before the model goes unstable in order to produce a valid estimate of mean squared error.

            If the model goes unstable before stability_tol is met, NaN is returned. 
            Else, model goes unstable after stability_tol is met, the mean squared error calculated from data up to the instability is returned.

    Returns:
        float: Total error
    """
    if isinstance(times[0], Iterable):
        # Calculate error for each
        error = [m.calc_error(t, i, z, **kwargs) for (t, i, z) in zip(times, inputs, outputs)]
        return sum(error)/len(error)

    x = kwargs.get('x0', m.initialize(inputs[0], outputs[0]))
    dt = kwargs.get('dt', 1e99)
    stability_tol = kwargs.get('stability_tol', 0.95)

    if not isinstance(x, m.StateContainer):
<<<<<<< HEAD
        x = [m.StateContainer(x_i) for x_i in x]

    if not isinstance(inputs[0], m.InputContainer):
        inputs = [m.InputContainer(u_i) for u_i in inputs]

=======
        x = m.StateContainer(x)

    if not isinstance(inputs[0], m.InputContainer):
        inputs = [m.InputContainer(u_i) for u_i in inputs]

>>>>>>> 2ae3e384
    if not isinstance(outputs[0], m.OutputContainer):
        outputs = [m.OutputContainer(z_i) for z_i in outputs]

    # Checks stability_tol is within bounds
    # Throwing a default after the warning.
    if stability_tol >= 1 or stability_tol < 0:
<<<<<<< HEAD
        warn(f"Configurable cutoff must be some float value in the domain (0, 1]. "  
=======
        warn(f"configurable cutoff must be some float value in the domain (0, 1]. "  
>>>>>>> 2ae3e384
             f"Received {stability_tol}. Resetting value to 0.95")
        stability_tol = 0.95

    counter = 0  # Needed to account for skipped (i.e., none) values
    t_last = times[0]
    err_total = 0
    z_obs = m.output(x)
<<<<<<< HEAD
    cutoffThreshold = stability_tol * times[-1]
=======
    cutoffThreshold = math.floor(stability_tol * len(times))
>>>>>>> 2ae3e384

    for t, u, z in zip(times, inputs, outputs):
        while t_last < t:
            t_new = min(t_last + dt, t)
            x = m.next_state(x, u, t_new-t_last)
            t_last = t_new
            if t >= t_last:
                # Only recalculate if required
                z_obs = m.output(x)
        if not (None in z_obs.matrix or None in z.matrix):
<<<<<<< HEAD
            if any (np.isnan(z_obs.matrix)):
                if t <= cutoffThreshold:
=======
            # The none check above is used to cover the case where the model
            # is not able to produce an output for a given input yet
            # For example, in LSTM models, the first few inputs will not 
            # produce an output until the model has received enough data
            # This is true for any window-based model
            if any(np.isnan(z_obs.matrix)):
                if counter < cutoffThreshold:
>>>>>>> 2ae3e384
                    raise ValueError(f"Model unstable- NAN reached in simulation (t={t}) before cutoff threshold. "
                                     f"Cutoff threshold is {cutoffThreshold}, or roughly {stability_tol * 100}% of the data")     
                else:
                    warn("Model unstable- NaN reached in simulation (t={})".format(t))
                    break
            err_total += np.sum(np.square(z.matrix - z_obs.matrix), where= ~np.isnan(z.matrix))
            counter += 1
    
    return err_total/counter

def MAE(m, times: List[float], inputs: List[dict], outputs: List[dict], **kwargs) -> float:
    """
    Calculate the Mean Absolute Error between model behavior and some collected data.

    Args:
        m (PrognosticsModel): Model to use for comparison
        times (list[float]): array of times for each sample
        inputs (list[dict]): array of input dictionaries where input[x] corresponds to time[x]
        outputs (list[dict]): array of output dictionaries where output[x] corresponds to time[x]

    Keyword Args:
        x0 (StateContainer): Current State of the model
<<<<<<< HEAD
        dt (float, optional): Minimum time step in simulation. Defaults to 1e99.
=======
        dt (float, optional): Maximum time step in simulation. Time step used in simulation is lower of dt and time between samples. Defaults to use time between samples.
>>>>>>> 2ae3e384
        stability_tol (float, optional): Configurable parameter.
            Configurable cutoff value, between 0 and 1, that determines the fraction of the data points for which the model must be stable.
            In some cases, a prognostics model will become unstable under certain conditions, after which point the model can no longer represent behavior. 
            stability_tol represents the fraction of the provided argument `times` that are required to be met in simulation, 
            before the model goes unstable in order to produce a valid estimate of mean squared error.

            If the model goes unstable before stability_tol is met, NaN is returned. 
            Else, model goes unstable after stability_tol is met, the mean squared error calculated from data up to the instability is returned.

    Returns:
        float: MAE between model and data
    """
    if isinstance(times[0], Iterable):
        # Calculate error for each
        error = [MAE(t, i, z, **kwargs) for (t, i, z) in zip(times, inputs, outputs)]
        return sum(error)/len(error)

    x = kwargs.get('x0', m.initialize(inputs[0], outputs[0]))
    dt = kwargs.get('dt', 1e99)
    stability_tol = kwargs.get('stability_tol', 0.95)

    if not isinstance(x, m.StateContainer):
        x = m.StateContainer(x)

    if not isinstance(inputs[0], m.InputContainer):
        inputs = [m.InputContainer(u_i) for u_i in inputs]
    
    if not isinstance(outputs[0], m.OutputContainer):
        outputs = [m.OutputContainer(z_i) for z_i in outputs]

    # Checks stability_tol is within bounds
    # Throwing a default after the warning.
    if stability_tol >= 1 or stability_tol < 0:
<<<<<<< HEAD
        warn(f"Configurable cutoff must be some float value in the domain (0, 1]. "  
=======
        warn(f"configurable cutoff must be some float value in the domain (0, 1]. "  
>>>>>>> 2ae3e384
             f"Received {stability_tol}. Resetting value to 0.95")
        stability_tol = 0.95

    counter = 0  # Needed to account for skipped (i.e., none) values
    t_last = times[0]
    err_total = 0
    z_obs = m.output(x)  # Initialize
    cutoffThreshold = stability_tol * times[-1]

    for t, u, z in zip(times, inputs, outputs):
        while t_last < t:
            t_new = min(t_last + dt, t)
            x = m.next_state(x, u, t_new-t_last)
            t_last = t_new
            if t >= t_last:
                # Only recalculate if required
                z_obs = m.output(x)
        if not (None in z_obs.matrix or None in z.matrix):
            # The none check above is used to cover the case where the model
            # is not able to produce an output for a given input yet
            # For example, in LSTM models, the first few inputs will not 
            # produce an output until the model has received enough data
            # This is true for any window-based model
            if any(np.isnan(z_obs.matrix)):
<<<<<<< HEAD
                if t <= cutoffThreshold:
=======
                if counter < cutoffThreshold:
>>>>>>> 2ae3e384
                    raise ValueError(f"Model unstable- NAN reached in simulation (t={t}) before cutoff threshold. "
                                     f"Cutoff threshold is {cutoffThreshold}, or roughly {stability_tol * 100}% of the data")       
                else:
                    warn("Model unstable- NaN reached in simulation (t={})".format(t))
                    break
            err_total += np.sum(
                np.abs(z.matrix - z_obs.matrix))
            counter += 1
    return err_total/counter

def MAPE(m, times: List[float], inputs: List[dict], outputs: List[dict], **kwargs) -> float:
    """
    Calculate the Mean Absolute Percentage Error between model behavior and some collected data.

    Args:
        m (PrognosticsModel): Model to use for comparison
        times (list[float]): array of times for each sample
        inputs (list[dict]): array of input dictionaries where input[x] corresponds to time[x]
        outputs (list[dict]): array of output dictionaries where output[x] corresponds to time[x]

    Keyword Args:
        x0 (StateContainer): Current State of the model
<<<<<<< HEAD
        dt (float, optional): Minimum time step in simulation. Defaults to 1e99.
=======
        dt (float, optional): Maximum time step in simulation. Time step used in simulation is lower of dt and time between samples. Defaults to use time between samples.
>>>>>>> 2ae3e384
        stability_tol (float, optional): Configurable parameter.
            Configurable cutoff value, between 0 and 1, that determines the fraction of the data points for which the model must be stable.
            In some cases, a prognostics model will become unstable under certain conditions, after which point the model can no longer represent behavior. 
            stability_tol represents the fraction of the provided argument `times` that are required to be met in simulation, 
            before the model goes unstable in order to produce a valid estimate of mean squared error.

            If the model goes unstable before stability_tol is met, NaN is returned. 
            Else, model goes unstable after stability_tol is met, the mean squared error calculated from data up to the instability is returned.

    Returns:
        float: MAPE between model and data
    """
    if isinstance(times[0], Iterable):
        # Calculate error for each
        error = [MAPE(t, i, z, **kwargs) for (t, i, z) in zip(times, inputs, outputs)]
        return sum(error)/len(error)

    x = kwargs.get('x0', m.initialize(inputs[0], outputs[0]))
    dt = kwargs.get('dt', 1e99)
    stability_tol = kwargs.get('stability_tol', 0.95)

    if not isinstance(x, m.StateContainer):
        x = m.StateContainer(x)

    if not isinstance(inputs[0], m.InputContainer):
        inputs = [m.InputContainer(u_i) for u_i in inputs]
    
    if not isinstance(outputs[0], m.OutputContainer):
        outputs = [m.OutputContainer(z_i) for z_i in outputs]

    # Checks stability_tol is within bounds
    # Throwing a default after the warning.
    if stability_tol >= 1 or stability_tol < 0:
<<<<<<< HEAD
        warn(f"Configurable cutoff must be some float value in the domain (0, 1]. "  
=======
        warn(f"configurable cutoff must be some float value in the domain (0, 1]. "  
>>>>>>> 2ae3e384
             f"Received {stability_tol}. Resetting value to 0.95")
        stability_tol = 0.95

    counter = 0  # Needed to account for skipped (i.e., none) values
    t_last = times[0]
    err_total = 0
    z_obs = m.output(x)  # Initialize
    cutoffThreshold = stability_tol * times[-1]

    for t, u, z in zip(times, inputs, outputs):
        while t_last < t:
            t_new = min(t_last + dt, t)
            x = m.next_state(x, u, t_new-t_last)
            t_last = t_new
            if t >= t_last:
                # Only recalculate if required
                z_obs = m.output(x)
        if not (None in z_obs.matrix or None in z.matrix):
            # The none check above is used to cover the case where the model
            # is not able to produce an output for a given input yet
            # For example, in LSTM models, the first few inputs will not
            # produce an output until the model has received enough data
            # This is true for any window-based model
            if any(np.isnan(z_obs.matrix)):
<<<<<<< HEAD
                if t <= cutoffThreshold:
=======
                if counter < cutoffThreshold:
>>>>>>> 2ae3e384
                    raise ValueError(f"Model unstable- NAN reached in simulation (t={t}) before cutoff threshold. "
                                     f"Cutoff threshold is {cutoffThreshold}, or roughly {stability_tol * 100}% of the data")     
                else:
                    warn("Model unstable- NaN reached in simulation (t={})".format(t))
                    break
            err_total += np.sum(np.abs(z.matrix - z_obs.matrix)/z.matrix)
            counter += 1
    return err_total/counter


def DTW(m, times, inputs, outputs, **kwargs):
    """
    Independent Dynamic Time Warping Algorithm 

    ** WRITE DESCRIPTION BASED AROUND DIFFERENCE BETWEEN INDEPENDENT VS DEPENDENT DTW 

    -> https://dtaidistance.readthedocs.io/en/latest/usage/dtw.html#multi-dimensionsal-dtw **

    Args:
        m (PrognosticsModel): Model to use for comparison
        times (list[float]): array of times for each sample
        inputs (list[dict]): array of input dictionaries where input[x] corresponds to time[x]
        outputs (list[dict]): array of output dictionaries where output[x] corresponds to time[x]

    Keyword Args:
        x0 (StateContainer): Current State of the model
        dt (float, optional): Minimum time step in simulation. Defaults to 1e99.
        stability_tol (float, optional): Configurable parameter.
            Configurable cutoff value, between 0 and 1, that determines the fraction of the data points for which the model must be stable.
            In some cases, a prognostics model will become unstable under certain conditions, after which point the model can no longer represent behavior. 
            stability_tol represents the fraction of the provided argument `times` that are required to be met in simulation, 
            before the model goes unstable in order to produce a valid estimate of mean squared error. 

            If the model goes unstable before stability_tol is met, NaN is returned. 
            Else, model goes unstable after stability_tol is met, the mean squared error calculated from data up to the instability is returned.

    Returns:
        float: DTW between model and data
    """
    if isinstance(times[0], Iterable):
        # Calculate error for each
        error = [DTW(t, i, z, **kwargs) for (t, i, z) in zip(times, inputs, outputs)]
        return sum(error)/len(error)

    x = kwargs.get('x0', m.initialize(inputs[0], outputs[0]))
    dt = kwargs.get('dt', 1e99)
    stability_tol = kwargs.get('stability_tol', 0.95)

    if not isinstance(x, m.StateContainer):
        x = [m.StateContainer(x_i) for x_i in x]

    if not isinstance(inputs[0], m.InputContainer):
        inputs = [m.InputContainer(u_i) for u_i in inputs]

    if not isinstance(outputs[0], m.OutputContainer):
        outputs = [m.OutputContainer(z_i) for z_i in outputs]

    # Checks stability_tol is within bounds
    # Throwing a default after the warning.
    if stability_tol >= 1 or stability_tol < 0:
        warn(f"Configurable cutoff must be some float value in the domain (0, 1]. "  
             f"Received {stability_tol}. Resetting value to 0.95")
        stability_tol = 0.95

    counter = 0  # Needed to account for skipped (i.e., none) values
    t_last = times[0]
    z_obs = m.output(x)  # Initialize
    cutoffThreshold = stability_tol * times[-1]
    simulated = []

    for t, u, z in zip(times, inputs, outputs):
        while t_last < t:
            t_new = min(t_last + dt, t)
            x = m.next_state(x, u, t_new-t_last)
            t_last = t_new
            if t >= t_last:
                z_obs = m.output(x)
        if not (None in z_obs.matrix or None in z.matrix):
            if any(np.isnan(z_obs.matrix)):
                if t <= cutoffThreshold:
                    raise ValueError(f"Model unstable- NAN reached in simulation (t={t}) before cutoff threshold. "
                                     f"Cutoff threshold is {cutoffThreshold}, or roughly {stability_tol * 100}% of the data")     
                else:
                    warn("Model unstable- NaN reached in simulation (t={})".format(t))
                    # Worth checking if this is needed for the scope of our algorithm.
                    # When model goes unstable after cutoffThreshold, we want to match the last stable observed value with the 
                        # equivalent user-provided output by truncating our user-provided series to match the length of our observed series.
                    # outputs = list(outputs)
                    # outputs = outputs[:counter]
                    percent = counter / len(outputs)
                    index = math.floor(percent * len(outputs))
                    outputs = list(outputs)[:index]
                    break
            simulated.append(z_obs)
            counter += 1

    from scipy.spatial.distance import euclidean
    
    def dtw_helper(x):
        transform = []
        for index in x:
            inner_list = []
            for key in index.keys():
                inner_list.append(index.get(key))
            transform.append(inner_list)
        return transform
    simulated, observed = dtw_helper(simulated), dtw_helper(outputs)
    distance, path = fastdtw(simulated, observed, dist=euclidean)

    return distance<|MERGE_RESOLUTION|>--- conflicted
+++ resolved
@@ -6,11 +6,8 @@
 """
 
 from collections.abc import Iterable
-<<<<<<< HEAD
+from typing import List
 from fastdtw import *
-=======
-from typing import List
->>>>>>> 2ae3e384
 from warnings import warn
 import math
 import numpy as np
@@ -28,11 +25,7 @@
 
     Keyword Args:
         x0 (StateContainer): Current State of the model
-<<<<<<< HEAD
-        dt (float, optional): Minimum time step in simulation. Defaults to 1e99.
-=======
         dt (float, optional): Maximum time step in simulation. Time step used in simulation is lower of dt and time between samples. Defaults to use time between samples.
->>>>>>> 2ae3e384
         stability_tol (float, optional): Configurable parameter.
             Configurable cutoff value, between 0 and 1, that determines the fraction of the data points for which the model must be stable.
             In some cases, a prognostics model will become unstable under certain conditions, after which point the model can no longer represent behavior. 
@@ -66,11 +59,7 @@
     # Checks stability_tol is within bounds
     # Throwing a default after the warning.
     if stability_tol >= 1 or stability_tol < 0:
-<<<<<<< HEAD
         warn(f"Configurable cutoff must be some float value in the domain (0, 1]. "
-=======
-        warn(f"configurable cutoff must be some float value in the domain (0, 1]. "
->>>>>>> 2ae3e384
              f"Received {stability_tol}. Resetting value to 0.95")
         stability_tol = 0.95
 
@@ -95,17 +84,10 @@
             # produce an output until the model has received enough data
             # This is true for any window-based model
             if any(np.isnan(z_obs.matrix)):
-<<<<<<< HEAD
                 if t <= cutoffThreshold:
                     raise ValueError(f"Model unstable- NAN reached in simulation (t={t}) before cutoff threshold. "
                                      f"Cutoff threshold is {cutoffThreshold}, or roughly {stability_tol * 100}% of the data")                 
                 else: 
-=======
-                if counter < cutoffThreshold:
-                    raise ValueError(f"Model unstable- NAN reached in simulation (t={t}) before cutoff threshold. "
-                                     f"Cutoff threshold is {cutoffThreshold}, or roughly {stability_tol * 100}% of the data")
-                else:
->>>>>>> 2ae3e384
                     warn(f"Model unstable- NaN reached in simulation (t={t})")
                     break
             err_max = max(err_max, np.max(
@@ -131,11 +113,7 @@
 
     Keyword Args:
         x0 (StateContainer): Current State of the model
-<<<<<<< HEAD
-        dt (float, optional): Minimum time step in simulation. Defaults to 1e99.
-=======
         dt (float, optional): Maximum time step in simulation. Time step used in simulation is lower of dt and time between samples. Defaults to use time between samples.
->>>>>>> 2ae3e384
         stability_tol (float, optional): Configurable parameter.
             Configurable cutoff value, between 0 and 1, that determines the fraction of the data points for which the model must be stable.
             In some cases, a prognostics model will become unstable under certain conditions, after which point the model can no longer represent behavior. 
@@ -151,11 +129,7 @@
     return np.sqrt(MSE(m, times, inputs, outputs, **kwargs))
 
 
-<<<<<<< HEAD
-def MSE(m, times, inputs, outputs, **kwargs) -> float:
-=======
 def MSE(m, times: List[float], inputs: List[dict], outputs: List[dict], **kwargs) -> float:
->>>>>>> 2ae3e384
     """Calculate Mean Squared Error (MSE) between simulated and observed
 
     Args:
@@ -166,11 +140,7 @@
 
     Keyword Args:
         x0 (dict, optional): Initial state.
-<<<<<<< HEAD
-        dt (float, optional): Maximum time step.
-=======
         dt (float, optional): Maximum time step in simulation. Time step used in simulation is lower of dt and time between samples. Defaults to use time between samples.
->>>>>>> 2ae3e384
         stability_tol (float, optional): Configurable parameter.
             Configurable cutoff value, between 0 and 1, that determines the fraction of the data points for which the model must be stable.
             In some cases, a prognostics model will become unstable under certain conditions, after which point the model can no longer represent behavior. 
@@ -193,30 +163,18 @@
     stability_tol = kwargs.get('stability_tol', 0.95)
 
     if not isinstance(x, m.StateContainer):
-<<<<<<< HEAD
-        x = [m.StateContainer(x_i) for x_i in x]
+        x = m.StateContainer(x)
 
     if not isinstance(inputs[0], m.InputContainer):
         inputs = [m.InputContainer(u_i) for u_i in inputs]
 
-=======
-        x = m.StateContainer(x)
-
-    if not isinstance(inputs[0], m.InputContainer):
-        inputs = [m.InputContainer(u_i) for u_i in inputs]
-
->>>>>>> 2ae3e384
     if not isinstance(outputs[0], m.OutputContainer):
         outputs = [m.OutputContainer(z_i) for z_i in outputs]
 
     # Checks stability_tol is within bounds
     # Throwing a default after the warning.
     if stability_tol >= 1 or stability_tol < 0:
-<<<<<<< HEAD
         warn(f"Configurable cutoff must be some float value in the domain (0, 1]. "  
-=======
-        warn(f"configurable cutoff must be some float value in the domain (0, 1]. "  
->>>>>>> 2ae3e384
              f"Received {stability_tol}. Resetting value to 0.95")
         stability_tol = 0.95
 
@@ -224,11 +182,7 @@
     t_last = times[0]
     err_total = 0
     z_obs = m.output(x)
-<<<<<<< HEAD
     cutoffThreshold = stability_tol * times[-1]
-=======
-    cutoffThreshold = math.floor(stability_tol * len(times))
->>>>>>> 2ae3e384
 
     for t, u, z in zip(times, inputs, outputs):
         while t_last < t:
@@ -239,18 +193,13 @@
                 # Only recalculate if required
                 z_obs = m.output(x)
         if not (None in z_obs.matrix or None in z.matrix):
-<<<<<<< HEAD
-            if any (np.isnan(z_obs.matrix)):
-                if t <= cutoffThreshold:
-=======
             # The none check above is used to cover the case where the model
             # is not able to produce an output for a given input yet
             # For example, in LSTM models, the first few inputs will not 
             # produce an output until the model has received enough data
             # This is true for any window-based model
-            if any(np.isnan(z_obs.matrix)):
-                if counter < cutoffThreshold:
->>>>>>> 2ae3e384
+            if any (np.isnan(z_obs.matrix)):
+                if t <= cutoffThreshold:
                     raise ValueError(f"Model unstable- NAN reached in simulation (t={t}) before cutoff threshold. "
                                      f"Cutoff threshold is {cutoffThreshold}, or roughly {stability_tol * 100}% of the data")     
                 else:
@@ -273,11 +222,7 @@
 
     Keyword Args:
         x0 (StateContainer): Current State of the model
-<<<<<<< HEAD
-        dt (float, optional): Minimum time step in simulation. Defaults to 1e99.
-=======
         dt (float, optional): Maximum time step in simulation. Time step used in simulation is lower of dt and time between samples. Defaults to use time between samples.
->>>>>>> 2ae3e384
         stability_tol (float, optional): Configurable parameter.
             Configurable cutoff value, between 0 and 1, that determines the fraction of the data points for which the model must be stable.
             In some cases, a prognostics model will become unstable under certain conditions, after which point the model can no longer represent behavior. 
@@ -311,11 +256,7 @@
     # Checks stability_tol is within bounds
     # Throwing a default after the warning.
     if stability_tol >= 1 or stability_tol < 0:
-<<<<<<< HEAD
         warn(f"Configurable cutoff must be some float value in the domain (0, 1]. "  
-=======
-        warn(f"configurable cutoff must be some float value in the domain (0, 1]. "  
->>>>>>> 2ae3e384
              f"Received {stability_tol}. Resetting value to 0.95")
         stability_tol = 0.95
 
@@ -340,11 +281,7 @@
             # produce an output until the model has received enough data
             # This is true for any window-based model
             if any(np.isnan(z_obs.matrix)):
-<<<<<<< HEAD
                 if t <= cutoffThreshold:
-=======
-                if counter < cutoffThreshold:
->>>>>>> 2ae3e384
                     raise ValueError(f"Model unstable- NAN reached in simulation (t={t}) before cutoff threshold. "
                                      f"Cutoff threshold is {cutoffThreshold}, or roughly {stability_tol * 100}% of the data")       
                 else:
@@ -367,11 +304,7 @@
 
     Keyword Args:
         x0 (StateContainer): Current State of the model
-<<<<<<< HEAD
-        dt (float, optional): Minimum time step in simulation. Defaults to 1e99.
-=======
         dt (float, optional): Maximum time step in simulation. Time step used in simulation is lower of dt and time between samples. Defaults to use time between samples.
->>>>>>> 2ae3e384
         stability_tol (float, optional): Configurable parameter.
             Configurable cutoff value, between 0 and 1, that determines the fraction of the data points for which the model must be stable.
             In some cases, a prognostics model will become unstable under certain conditions, after which point the model can no longer represent behavior. 
@@ -405,11 +338,7 @@
     # Checks stability_tol is within bounds
     # Throwing a default after the warning.
     if stability_tol >= 1 or stability_tol < 0:
-<<<<<<< HEAD
         warn(f"Configurable cutoff must be some float value in the domain (0, 1]. "  
-=======
-        warn(f"configurable cutoff must be some float value in the domain (0, 1]. "  
->>>>>>> 2ae3e384
              f"Received {stability_tol}. Resetting value to 0.95")
         stability_tol = 0.95
 
@@ -434,11 +363,7 @@
             # produce an output until the model has received enough data
             # This is true for any window-based model
             if any(np.isnan(z_obs.matrix)):
-<<<<<<< HEAD
                 if t <= cutoffThreshold:
-=======
-                if counter < cutoffThreshold:
->>>>>>> 2ae3e384
                     raise ValueError(f"Model unstable- NAN reached in simulation (t={t}) before cutoff threshold. "
                                      f"Cutoff threshold is {cutoffThreshold}, or roughly {stability_tol * 100}% of the data")     
                 else:
