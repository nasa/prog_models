# Copyright © 2021 United States Government as represented by the Administrator of the
# National Aeronautics and Space Administration.  All Rights Reserved.

from abc import ABC
from collections import abc, namedtuple
from copy import deepcopy
import itertools
import json
from numbers import Number
import numpy as np
from typing import List  # Still needed until v3.9
from warnings import warn

from prog_models.exceptions import ProgModelStateLimitWarning, warn_once
from prog_models.loading import Piecewise
from prog_models.sim_result import SimResult, LazySimResult
from prog_models.utils import ProgressBar, calc_error, input_validation
from prog_models.utils.containers import DictLikeMatrixWrapper, InputContainer, OutputContainer
from prog_models.utils.next_state import next_state_functions
from prog_models.utils.parameters import PrognosticsModelParameters
from prog_models.utils.serialization import CustomEncoder, custom_decoder
from prog_models.utils.size import getsizeof


class PrognosticsModel(ABC):
    """
    A general time-variant state space :term:`model` of system degradation behavior.

    The PrognosticsModel class is a wrapper around a mathematical model of a system as represented by a state, output, input, event_state and threshold equation.

    A Model also has a parameters structure, which contains fields for various model parameters.

    Keyword Args
    ------------
        process_noise : Optional, float or dict[str, float]
          :term:`Process noise<process noise>` (applied at dx/next_state).
          Can be number (e.g., .2) applied to every state, a dictionary of values for each
          state (e.g., {'x1': 0.2, 'x2': 0.3}), or a function (x) -> x
        process_noise_dist : Optional, str
          distribution for :term:`process noise` (e.g., normal, uniform, triangular)
        measurement_noise : Optional, float or dict[str, float]
          :term:`Measurement noise<measurement noise>` (applied in output eqn).
          Can be number (e.g., .2) applied to every output, a dictionary of values for each
          output (e.g., {'z1': 0.2, 'z2': 0.3}), or a function (z) -> z
        measurement_noise_dist : Optional, str
          distribution for :term:`measurement noise` (e.g., normal, uniform, triangular)
        integration_method: Optional, str or OdeSolver
          Integration method used by next_state in continuous models, e.g. 'rk4' or 'euler' (default: 'euler'). Could also be a SciPy integrator (e.g., scipy.integrate.RK45). If the model is discrete, this parameter will raise an exception.

    Additional parameters specific to the model

    Raises
    ------
        TypeError

    Example
    -------
        >>> m = PrognosticsModel(process_noise=3.2)
        >>> m2 = PrognosticsModel(integration_method='rk4')
        >>> m3 = PrognosticsModel(integration_method=sp.integrate.RK45)

    Attributes
    ----------
        is_vectorized : bool, optional
            True if the model is vectorized, False otherwise. Default is False
        default_parameters : dict[str, float], optional
            Default parameters for the model class
        parameters : dict[str, float]
            Parameters for the specific model object. This is created automatically from the default_parameters and kwargs
        state_limits: dict[str, tuple[float, float]], optional
            Limits on the state variables format {'state_name': (lower_limit, upper_limit)}
        param_callbacks : dict[str, list[function]], optional
            Callbacks for derived parameters
        inputs: list[str], optional
            Identifiers for each :term:`input`
        states: list[str]
            Identifiers for each :term:`state`
        outputs: list[str], optional
            Identifiers for each :term:`output`
        performance_metric_keys: list[str], optional
            Identifiers for each performance metric
        events: list[str], optional
            Identifiers for each :term:`event` predicted
        StateContainer : DictLikeMatrixWrapper
            Class for state container - used for representing :term:`state`
        OutputContainer : DictLikeMatrixWrapper
            Class for output container - used for representing :term:`output`
        InputContainer : DictLikeMatrixWrapper
            Class for input container - used for representing :term:`input`
    """
    is_vectorized = False

    # Configuration Parameters for model
    default_parameters = {
        'process_noise': 0.1,
        'measurement_noise': 0.0
    }

    # Configurable state range limit
    state_limits = {
        # 'state': (lower_limit, upper_limit)
    }

    # inputs = []     # Identifiers for each input
    # states = []     # Identifiers for each state
    # outputs = []    # Identifiers for each output
    # performance_metric_keys = []  # Identifies for each performance metric
    # events = []       # Identifiers for each event
    param_callbacks = {}  # Callbacks for derived parameters

    SimulationResults = namedtuple(
        'SimulationResults',
        ['times', 'inputs', 'states', 'outputs', 'event_states'])

    def __init__(self, **kwargs):
        # Default params for any model
        params = PrognosticsModel.default_parameters.copy()

        # Add params specific to the model
        params.update(self.__class__.default_parameters)

        # Add params specific passed via command line arguments
        params.update(kwargs)

        PrognosticsModel.__setstate__(self, params)

    def __eq__(self, other: "PrognosticsModel") -> bool:
        """
        Check if two models are equal
        """
        return self.__class__ == other.__class__ and self.parameters == other.parameters

    def __str__(self) -> str:
        return "{} Prognostics Model (Events: {})".format(type(self).__name__, self.events)

    def __getstate__(self) -> dict:
        return self.parameters.data

    def __setstate__(self, params: dict) -> None:
        # This method is called when de-pickling and in construction.
        # It builds the model from the parameters
        
        if not hasattr(self, 'inputs'):
            self.inputs = []
        self.n_inputs = len(self.inputs)

        if not hasattr(self, 'states'):
            raise TypeError('Must have `states` attribute')
        if not isinstance(self.states, abc.Iterable):
            raise TypeError(f'model.states must be a list or set, was {type(self.states)}')
        self.n_states = len(self.states)

        if not hasattr(self, 'events'):
            self.events = []
        if not isinstance(self.events, abc.Iterable):
            raise TypeError(f'model.events must be a list or set, was {type(self.events)}')
        self.n_events = len(self.events)

        if not hasattr(self, 'outputs'):
            self.outputs = []
        if not isinstance(self.outputs, abc.Iterable):
            raise TypeError(f'model.outputs must be a list or set, was {type(self.outputs)}')
        self.n_outputs = len(self.outputs)

        if not hasattr(self, 'performance_metric_keys'):
            self.performance_metric_keys = []
        self.n_performance = len(self.performance_metric_keys)

        # Setup Containers
        # These containers should be used instead of dictionaries for models 
        # that use the internal matrix state

        states = self.states

        class StateContainer(DictLikeMatrixWrapper):
            def __init__(self, data):
                super().__init__(states, data)
        self.StateContainer = StateContainer

        inputs = self.inputs

        class InputContainer(DictLikeMatrixWrapper):
            def __init__(self, data):
                super().__init__(inputs, data)
        self.InputContainer = InputContainer

        outputs = self.outputs

        class OutputContainer(DictLikeMatrixWrapper):
            def __init__(self, data):
                super().__init__(outputs, data)
        self.OutputContainer = OutputContainer

        self.parameters = PrognosticsModelParameters(self, params, self.param_callbacks)

    def initialize(self, u=None, z=None):
        """
        Calculate initial state given inputs and outputs. If not defined for a model, it will return parameters['x0']

        Parameters
        ----------
        u : InputContainer
            Inputs, with keys defined by model.inputs \n
            e.g., u = m.InputContainer({'i':3.2}) given inputs = ['i']
        z : OutputContainer
            Outputs, with keys defined by model.outputs \n
            e.g., z = m.OutputContainer({'t':12.4, 'v':3.3}) given outputs = ['t', 'v']

        Returns
        -------
        x : StateContainer
            First state, with keys defined by model.states \n
            e.g., x = StateContainer({'abc': 332.1, 'def': 221.003}) given states = ['abc', 'def']

        Example
        -------
            :
                m = PrognosticsModel()
                # ^ Replace above with specific model being simulated ^
                u = m.InputContainer({'u1': 3.2})
                z = m.OutputContainer({'z1': 2.2})
                x = m.initialize(u, z)  # Initialize first state
        """
        return self.StateContainer(self.parameters['x0'])

    def apply_measurement_noise(self, z):
        """
        Apply measurement noise to the measurement

        Parameters
        ----------
        z : OutputContainer
            output, with keys defined by model.outputs \n
            e.g., z = m.OutputContainer({'abc': 332.1, 'def': 221.003}) given outputs = ['abc', 'def']

        Returns
        -------
        z : OutputContainer
            output, with applied noise, with keys defined by model.outputs \n
            e.g., z = m.OutputContainer({'abc': 332.2, 'def': 221.043}) given outputs = ['abc', 'def']

        Example
        -------
        | m = PrognosticsModel() # Replace with specific model being simulated
        | z = m.OutputContainer({'z1': 2.2})
        | z = m.apply_measurement_noise(z)

        Note
        ----
        Configured using parameters `measurement_noise` and `measurement_noise_dist`
        """
        z.matrix += np.random.normal(0, self.parameters['measurement_noise'].matrix, size=z.matrix.shape)
        return z

    def apply_process_noise(self, x, dt: float = 1):
        """
        Apply process noise to the state

        Parameters
        ----------
        x : StateContainer
            state, with keys defined by model.states \n
            e.g., x = m.StateContainer({'abc': 332.1, 'def': 221.003}) given states = ['abc', 'def']
        dt : float, optional
            Time step (e.g., dt = 0.1)

        Returns
        -------
        x : StateContainer
            state, with applied noise, with keys defined by model.states
            e.g., x = m.StateContainer({'abc': 332.2, 'def': 221.043}) given states = ['abc', 'def']

        Example
        -------
        | m = PrognosticsModel() # Replace with specific model being simulated
        | u = m.InputContainer({'u1': 3.2})
        | z = m.OutputContainer({'z1': 2.2})
        | x = m.initialize(u, z) # Initialize first state
        | x = m.apply_process_noise(x)

        Note
        ----
        Configured using parameters `process_noise` and `process_noise_dist`
        """
        x.matrix += dt * np.random.normal(0, self.parameters['process_noise'].matrix, size=x.matrix.shape)
        return x

    def dx(self, x, u):
        """
        Calculate the first derivative of state `x` at a specific time `t`, given state and input

        Parameters
        ----------
        x : StateContainer
            state, with keys defined by model.states \n
            e.g., x = m.StateContainer({'abc': 332.1, 'def': 221.003}) given states = ['abc', 'def']
        u : InputContainer
            Inputs, with keys defined by model.inputs \n
            e.g., u = m.InputContainer({'i':3.2}) given inputs = ['i']

        Returns
        -------
        dx : StateContainer
            First derivative of state, with keys defined by model.states \n
            e.g., dx = m.StateContainer({'abc': 3.1, 'def': -2.003}) given states = ['abc', 'def']

        Example
        -------
        | m = DerivProgModel() # Replace with specific model being simulated
        | u = m.InputContainer({'u1': 3.2})
        | z = m.OutputContainer({'z1': 2.2})
        | x = m.initialize(u, z) # Initialize first state
        | dx = m.dx(x, u) # Returns first derivative of state given input u

        See Also
        --------
        next_state

        Note
        ----
        A model should overwrite either `next_state` or `dx`. Override `dx` for continuous models,
        and `next_state` for discrete, where the behavior cannot be described by the first derivative
        """
        raise NotImplementedError('dx not defined - please use next_state()')

    def next_state(self, x, u, dt: float):
        """
        State transition equation: Calculate next state

        Parameters
        ----------
        x : StateContainer
            state, with keys defined by model.states \n
            e.g., x = m.StateContainer({'abc': 332.1, 'def': 221.003}) given states = ['abc', 'def']
        u : InputContainer
            Inputs, with keys defined by model.inputs \n
            e.g., u = m.InputContainer({'i':3.2}) given inputs = ['i']
        dt : float
            Timestep size in seconds (≥ 0) \n
            e.g., dt = 0.1

        Returns
        -------
        x : StateContainer
            Next state, with keys defined by model.states
            e.g., x = m.StateContainer({'abc': 332.1, 'def': 221.003}) given states = ['abc', 'def']

        Example
        -------
        | m = PrognosticsModel() # Replace with specific model being simulated
        | u = m.InputContainer({'u1': 3.2})
        | z = m.OutputContainer({'z1': 2.2})
        | x = m.initialize(u, z) # Initialize first state
        | x = m.next_state(x, u, 0.1) # Returns state at 3.1 seconds given input u

        See Also
        --------
        dx

        Note
        ----
        A model should overwrite either `next_state` or `dx`. Override `dx` for continuous models, and `next_state` for discrete, where the behavior cannot be described by the first derivative
        """
        dx = self.dx(x, u)
        return self.StateContainer({key: x[key] + dx[key]*dt for key in dx.keys()})

    @property
    def is_continuous(self) -> bool:
        """
        Returns
        -------
        is_continuous : bool
            True if model is continuous, False if discrete
        """
        return type(self).dx != PrognosticsModel.dx

    @property
    def is_discrete(self) -> bool:
        """
        Returns
        -------
        is_discrete : bool
            True if model is discrete, False if continuous
        """
        return type(self).dx == PrognosticsModel.dx

    def apply_limits(self, x):
        """
        Apply state bound limits. Any state outside of limits will be set to the closest limit.

        Parameters
        ----------
        x : StateContainer or dict
            state, with keys defined by model.states \n
            e.g., x = m.StateContainer({'abc': 332.1, 'def': 221.003}) given states = ['abc', 'def']

        Returns
        -------
        x : StateContainer or dict
            Bounded state, with keys defined by model.states
            e.g., x = m.StateContainer({'abc': 332.1, 'def': 221.003}) given states = ['abc', 'def']

        Example
        -------
        | m = PrognosticsModel() # Replace with specific model being simulated
        | u = m.InputContainer({'u1': 3.2})
        | z = m.OutputContainer({'z1': 2.2})
        | x = m.initialize(u, z) # Initialize first state
        | x = m.apply_limits(x) # Returns bounded state
        """
        for (key, limit) in self.state_limits.items():
            if np.any(np.array(x[key]) < limit[0]):
                warn("State {} limited to {} (was {})".format(key, limit[0], x[key]), ProgModelStateLimitWarning)
                x[key] = np.maximum(x[key], limit[0])
            if np.any(np.array(x[key]) > limit[1]):
                warn("State {} limited to {} (was {})".format(key, limit[1], x[key]), ProgModelStateLimitWarning)
                x[key] = np.minimum(x[key], limit[1])
        return x

    def performance_metrics(self, x) -> dict:
        """
        Calculate performance metrics where

        Parameters
        ----------
        x : StateContainer
            state, with keys defined by model.states \n
            e.g., x = m.StateContainer({'abc': 332.1, 'def': 221.003}) given states = ['abc', 'def']
        
        Returns
        -------
        pm : dict
            Performance Metrics, with keys defined by model.performance_metric_keys. \n
            e.g., pm = {'tMax':33, 'iMax':19} given performance_metric_keys = ['tMax', 'iMax']

        Example
        -------
        | m = PrognosticsModel() # Replace with specific model being simulated
        | u = m.InputContainer({'u1': 3.2})
        | z = m.OutputContainer({'z1': 2.2})
        | x = m.initialize(u, z) # Initialize first state
        | pm = m.performance_metrics(x) # Returns {'tMax':33, 'iMax':19}
        """
        return {}

    observables = performance_metrics  # For backwards compatibility

    def output(self, x):
        """
        Calculate :term:`output` given state

        Parameters
        ----------
        x : StateContainer
            state, with keys defined by model.states \n
            e.g., x = m.StateContainer({'abc': 332.1, 'def': 221.003}) given states = ['abc', 'def']

        Returns
        -------
        z : OutputContainer
            Outputs, with keys defined by model.outputs. \n
            e.g., z = m.OutputContainer({'t':12.4, 'v':3.3}) given outputs = ['t', 'v']

        Example
        -------
        | m = PrognosticsModel() # Replace with specific model being simulated
        | u = m.InputContainer({'u1': 3.2})
        | z = m.OutputContainer({'z1': 2.2})
        | x = m.initialize(u, z) # Initialize first state
        | z = m.output(x) # Returns m.OutputContainer({'z1': 2.2})
        """
        if self.is_direct:
            warn_once('This Direct Model does not support output estimation. Did you mean to call time_of_event?')
        else:
            warn_once('This model does not support output estimation.')
        return self.OutputContainer({})

    def __output(self, x):
        """
        Calls output, which calculates next state forward one timestep, and then adds noise

        Parameters
        ----------
        x : StateContainer
            state, with keys defined by model.states \n
            e.g., x = m.StateContainer({'abc': 332.1, 'def': 221.003}) given states = ['abc', 'def']

        Returns
        -------
        z : OutputContainer
            Outputs, with keys defined by model.outputs. \n
            e.g., z = m.OutputContainer({'t':12.4, 'v':3.3} )given outputs = ['t', 'v']

        Example
        -------
        | m = PrognosticsModel() # Replace with specific model being simulated
        | u = m.InputContainer({'u1': 3.2})
        | z = m.OutputContainer({'z1': 2.2})
        | x = m.initialize(u, z) # Initialize first state
        | z = m.__output(3.0, x) # Returns {'o1': 1.2} with noise added
        """

        # Calculate next state, forward one timestep
        z = self.output(x)

        # Add measurement noise
        return self.apply_measurement_noise(z)

    def event_state(self, x) -> dict:
        """
        Calculate event states (i.e., measures of progress towards event (0-1, where 0 means event has occurred))

        Parameters
        ----------
        x : StateContainer
            state, with keys defined by model.states\n
            e.g., x = m.StateContainer({'abc': 332.1, 'def': 221.003}) given states = ['abc', 'def']

        Returns
        -------
        event_state : dict
            Event States, with keys defined by prognostics_model.events.\n
            e.g., event_state = {'EOL':0.32} given events = ['EOL']

        Example
        -------
        | m = PrognosticsModel() # Replace with specific model being simulated
        | u = m.InputContainer({'u1': 3.2})
        | z = m.OutputContainer({'z1': 2.2})
        | x = m.initialize(u, z) # Initialize first state
        | event_state = m.event_state(x) # Returns {'EOD': 1.0}, when m = BatteryCircuit()

        Note
        ----
        If not overridden, will return 0.0 if threshold_met returns True, otherwise 1.0. If neither threshold_met or event_state is overridden, will return an empty dictionary (i.e., no events)

        See Also
        --------
        threshold_met
        """
        if type(self).threshold_met == PrognosticsModel.threshold_met:
            # Neither Threshold Met nor Event States are overridden
            return {}

        return {key: 1.0-float(t_met) \
            for (key, t_met) in self.threshold_met(x).items()} 
    
    def threshold_met(self, x) -> dict:
        """
        For each event threshold, calculate if it has been met

        Args:
            x (StateContainer):
                state, with keys defined by model.states\n
                e.g., x = m.StateContainer({'abc': 332.1, 'def': 221.003}) given states = ['abc', 'def']
        
        Returns:
            thresholds_met (dict):
                If each threshold has been met (bool), with keys defined by prognostics_model.events\n
                e.g., thresholds_met = {'EOL': False} given events = ['EOL']

        Example:
            >>> m = PrognosticsModel() # Replace with specific model being simulated
            >>> u = m.InputContainer({'u1': 3.2})
            >>> z = m.OutputContainer({'z1': 2.2})
            >>> x = m.initialize(u, z) # Initialize first state
            >>> threshold_met = m.threshold_met(x) # returns {'e1': False, 'e2': False}

        Note:
            If not overridden, will return True if event_state is <= 0, otherwise False. If neither threshold_met or event_state is overridden, will return an empty dictionary (i.e., no events)
        
        See Also:
            event_state
        """
        if type(self).event_state == PrognosticsModel.event_state:
            # Neither Threshold Met nor Event States are overridden
            return {}

        return {key: event_state <= 0 \
            for (key, event_state) in self.event_state(x).items()} 

    @property
    def is_state_transition_model(self) -> bool:
        """
        .. versionadded:: 1.5.0

        If the model is a "state transition model" - i.e., a model that uses state transition differential equations to propagate state forward.

        Returns:
            bool: if the model is a state transition model
        """
        has_default_next_state = type(self).next_state == PrognosticsModel.next_state
        has_integrator_next_state = type(self).next_state in next_state_functions.values()
        has_overridden_transition = not (has_default_next_state or has_integrator_next_state) or type(self).dx != PrognosticsModel.dx
        return has_overridden_transition and len(self.states) > 0

    @property
    def is_direct(self) -> bool:
        """
        .. versionadded:: 1.5.0
        
        If the model is a "direct model" - i.e., a model that directly estimates time of event from system state, rather than using state transition. This is useful for data-driven models that map from sensor data to time of event, and for physics-based models where state transition differential equations can be solved.

        Returns:
            bool: if the model is a direct model
        """
        return type(self).time_of_event != PrognosticsModel.time_of_event

    def state_at_event(self, x, future_loading_eqn = lambda t,x=None: {}, **kwargs):
        """
        .. versionadded:: 1.5.0

        Calculate the :term:`state` at the time that each :term:`event` occurs (i.e., the event :term:`threshold` is met). state_at_event can be implemented by a direct model. For a state transition model, this returns the state at which threshold_met returns true for each event.

        Args:
            x (StateContainer):
                state, with keys defined by model.states \n
                e.g., x = m.StateContainer({'abc': 332.1, 'def': 221.003}) given states = ['abc', 'def']
            future_loading_eqn (abc.Callable, optional):
                Function of (t) -> z used to predict future loading (output) at a given time (t). Defaults to no outputs

        Returns:
            state_at_event (dict[str, StateContainer]):
                state at each events occurrence, with keys defined by model.events \n
                e.g., state_at_event = {'impact': {'x1': 10, 'x2': 11}, 'falling': {'x1': 15, 'x2': 20}} given events = ['impact', 'falling'] and states = ['x1', 'x2']

        Note:
            Also supports arguments from :py:meth:`simulate_to_threshold`

        See Also:
            threshold_met
        """
        params = {
            'future_loading_eqn': future_loading_eqn,
        }
        params.update(kwargs)

        threshold_keys = self.events.copy()
        t = 0
        state_at_event = {}
        while len(threshold_keys) > 0:
            result = self.simulate_to_threshold(x = x, t0 = t, **params)
            for key, value in result.event_states[-1].items():
                if value <= 0 and key not in state_at_event:
                    threshold_keys.remove(key)
                    state_at_event[key] = result.states[-1]
            x = result.states[-1]
            t = result.times[-1]
        return state_at_event

    def time_of_event(self, x, future_loading_eqn = lambda t,x=None: {}, **kwargs) -> dict:
        """
        .. versionadded:: 1.5.0

        Calculate the time at which each :term:`event` occurs (i.e., the event :term:`threshold` is met). time_of_event must be implemented by any direct model. For a state transition model, this returns the time at which threshold_met returns true for each event. A model that implements this is called a "direct model".

        Args:
            x (StateContainer):
                state, with keys defined by model.states \n
                e.g., x = m.StateContainer({'abc': 332.1, 'def': 221.003}) given states = ['abc', 'def']
            future_loading_eqn (abc.Callable, optional)
                Function of (t) -> z used to predict future loading (output) at a given time (t). Defaults to no outputs

        Returns:
            time_of_event (dict)
                time of each event, with keys defined by model.events \n
                e.g., time_of_event = {'impact': 8.2, 'falling': 4.077} given events = ['impact', 'falling']

        Note:
            Also supports arguments from :py:meth:`simulate_to_threshold`

        See Also:
            threshold_met
        """
        params = {
            'future_loading_eqn': future_loading_eqn,
        }
        params.update(kwargs)

        threshold_keys = self.events.copy()
        t = 0
        time_of_event = {}
        while len(threshold_keys) > 0:
            result = self.simulate_to_threshold(x = x, t0 = t, **params)
            for key, value in result.event_states[-1].items():
                if value <= 0 and key not in time_of_event:
                    threshold_keys.remove(key)
                    time_of_event[key] = result.times[-1]
            x = result.states[-1]
            t = result.times[-1]
        return time_of_event

    def simulate_to(self, time : float, future_loading_eqn: abc.Callable = lambda t,x=None: {}, first_output=None, **kwargs) -> namedtuple:
        """
        Simulate prognostics model for a given number of seconds

        Parameters
        ----------
        time : float
            Time to which the model will be simulated in seconds (≥ 0.0) \n
            e.g., time = 200
        future_loading_eqn : abc.Callable
            Function of (t) -> z used to predict future loading (output) at a given time (t)
        first_output : OutputContainer, optional
            First measured output, needed to initialize state for some classes. Can be omitted for classes that don't use this
        
        Returns
        -------
        times: list[float]
            Times for each simulated point
        inputs: SimResult
            Future input (from future_loading_eqn) for each time in times
        states: SimResult
            Estimated states for each time in times
        outputs: SimResult
            Estimated outputs for each time in times
        event_states: SimResult
            Estimated event state (e.g., SOH), between 1-0 where 0 is event occurrence, for each time in times
        
        Raises
        ------
        ProgModelInputException

        Note:
            See simulate_to_threshold for supported keyword arguments

        See Also
        --------
        simulate_to_threshold

        Example
        -------
        >>> def future_load_eqn(t):
        >>>    if t< 5.0: # Load is 3.0 for first 5 seconds
        >>>        return 3.0
        >>>    else:
        >>>        return 5.0
        >>> first_output = m.OutputContainer({'o1': 3.2, 'o2': 1.2})
        >>> m = PrognosticsModel() # Replace with specific model being simulated
        >>> (times, inputs, states, outputs, event_states) = m.simulate_to(200, future_load_eqn, first_output)
        """
        # Input Validation
        if not isinstance(time, Number) or time < 0:
            raise ValueError("'time' must be positive, was {} (type: {})".format(time, type(time)))

        # Override threshold_met_eqn and horizon
        kwargs['thresholds_met_eqn'] = lambda x: False
        kwargs['horizon'] = time

        return self.simulate_to_threshold(future_loading_eqn, first_output, **kwargs)
 
    def simulate_to_threshold(self, future_loading_eqn: abc.Callable = None, first_output = None, threshold_keys: list = None, **kwargs) -> namedtuple:
        """
        Simulate prognostics model until any or specified threshold(s) have been met

        Parameters
        ----------
        future_loading_eqn : abc.Callable
            Function of (t) -> z used to predict future loading (output) at a given time (t)

        Keyword Arguments
        -----------------
        t0 : float, optional
            Starting time for simulation in seconds (default: 0.0) \n
        dt : float, tuple, str, or function, optional
            float: constant time step (s), e.g. dt = 0.1\n
            function (t, x) -> dt\n
            tuple: (mode, dt), where modes could be constant or auto. If auto, dt is maximum step size\n
            str: mode - 'auto' or 'constant'\n
        integration_method: str, optional
            Integration method, e.g. 'rk4' or 'euler' (default: 'euler')
        save_freq : float, optional
            Frequency at which output is saved (s), e.g., save_freq = 10 \n
        save_pts : list[float], optional
            Additional ordered list of custom times where output is saved (s), e.g., save_pts= [50, 75] \n
        eval_pts : list[float], optional
            Additional ordered list of custom times where simulation is guarenteed to be evaluated (though results are not saved, as with save_pts) when dt is auto (s), e.g., eval_pts= [50, 75] \n
        horizon : float, optional
            maximum time that the model will be simulated forward (s), e.g., horizon = 1000 \n
        first_output : OutputContainer, optional
            First measured output, needed to initialize state for some classes. Can be omitted for classes that don't use this
        threshold_keys: abc.Sequence[str] or str, optional
            Keys for events that will trigger the end of simulation.
            If blank, simulation will occur if any event will be met ()
        x : StateContainer, optional
            initial state, e.g., x= m.StateContainer({'x1': 10, 'x2': -5.3})\n
        thresholds_met_eqn : abc.Callable, optional
            custom equation to indicate logic for when to stop sim f(thresholds_met) -> bool\n
        print : bool, optional
            toggle intermediate printing, e.g., print = True\n
            e.g., m.simulate_to_threshold(eqn, z, dt=0.1, save_pts=[1, 2])
        progress : bool, optional
            toggle progress bar printing, e.g., progress = True\n
    
        Returns
        -------
        times: list[float]
            Times for each simulated point
        inputs: SimResult
            Future input (from future_loading_eqn) for each time in times
        states: SimResult
            Estimated states for each time in times
        outputs: SimResult
            Estimated outputs for each time in times
        event_states: SimResult
            Estimated event state (e.g., SOH), between 1-0 where 0 is event occurrence, for each time in times
        
        Raises
        ------
        ValueError

        See Also
        --------
        simulate_to

        Example
        -------
        >>> m = PrognosticsModel() # Replace with specific model being simulated
        >>> def future_load_eqn(t):
        >>>    if t< 5.0: # Load is 3.0 for first 5 seconds
        >>>        return m.InputContainer({'load': 3.0})
        >>>    else:
        >>>        return m.InputContainer({'load': 5.0})
        >>> first_output = m.OutputContainer({'o1': 3.2, 'o2': 1.2})
        >>> (times, inputs, states, outputs, event_states) = m.simulate_to_threshold(future_load_eqn, first_output)

        Note
        ----
        configuration of the model is set through model.parameters.\n
        """
        # Input Validation
        if first_output and not all(key in first_output for key in self.outputs):
            raise ValueError("Missing key in 'first_output', must have every key in model.outputs")

        if future_loading_eqn is None:
            future_loading_eqn = lambda t,x=None: self.InputContainer({})
        elif not (callable(future_loading_eqn)):
            raise ValueError("'future_loading_eqn' must be callable f(t)")
        
        if isinstance(threshold_keys, str):
            # A single threshold key
            threshold_keys = [threshold_keys]

        if threshold_keys and not all([key in self.events for key in threshold_keys]):
            raise ValueError("threshold_keys must be event names")

        # Configure
        config = {  # Defaults
            't0': 0.0,
            'dt': ('auto', 1.0),
            'eval_pts': [],
            'save_pts': [],
            'save_freq': 10.0,
            'horizon': 1e100,  # Default horizon (in s), essentially inf
            'print': False,
            'x': None,
            'progress': False
        }
        config.update(kwargs)
        
        # Configuration validation
        if not isinstance(config['dt'], (Number, tuple, str)) and not callable(config['dt']):
            raise TypeError("'dt' must be a number or function, was a {}".format(type(config['dt'])))
        if isinstance(config['dt'], Number) and config['dt'] < 0:
            raise ValueError("'dt' must be positive, was {}".format(config['dt']))
        if not isinstance(config['save_freq'], Number) and not isinstance(config['save_freq'], tuple):
            raise TypeError("'save_freq' must be a number, was a {}".format(type(config['save_freq'])))
        if (isinstance(config['save_freq'], Number) and config['save_freq'] <= 0) or \
            (isinstance(config['save_freq'], tuple) and config['save_freq'][1] <= 0):
            raise ValueError("'save_freq' must be positive, was {}".format(config['save_freq']))
        if not isinstance(config['save_pts'], abc.Iterable):
            raise TypeError("'save_pts' must be list or array, was a {}".format(type(config['save_pts'])))
        if not isinstance(config['horizon'], Number):
            raise TypeError("'horizon' must be a number, was a {}".format(type(config['horizon'])))
        if config['horizon'] < 0:
            raise ValueError("'horizon' must be positive, was {}".format(config['horizon']))
        if config['x'] is not None and not all([state in config['x'] for state in self.states]):
            raise ValueError("'x' must contain every state in model.states")
        if 'thresholds_met_eqn' in config and not callable(config['thresholds_met_eqn']):
            raise TypeError("'thresholds_met_eqn' must be callable (e.g., function or lambda)")
        if 'thresholds_met_eqn' in config and config['thresholds_met_eqn'].__code__.co_argcount != 1:
            raise ValueError("'thresholds_met_eqn' must accept one argument (thresholds)-> bool")
        if not isinstance(config['print'], bool):
            raise TypeError("'print' must be a bool, was a {}".format(type(config['print'])))

        # Setup
        t = config['t0']
        u = future_loading_eqn(t)
        if config['x'] is not None:
            x = deepcopy(config['x'])
        else:
            x = self.initialize(u, first_output)

        if not isinstance(x, self.StateContainer):
            x = self.StateContainer(x)
        
        # Optimization
        output = self.__output
        threshold_met_eqn = self.threshold_met
        event_state = self.event_state
        load_eqn = future_loading_eqn
        next_state = self.next_state
        apply_noise = self.apply_process_noise
        apply_limits = self.apply_limits
        progress = config['progress']

        # Threshold Met Equations
        def check_thresholds(thresholds_met):
            t_met = [thresholds_met[key] for key in threshold_keys]
            if len(t_met) > 0 and not np.isscalar(list(t_met)[0]):
                return np.any(t_met)
            return any(t_met)
        if 'thresholds_met_eqn' in config:
            check_thresholds = config['thresholds_met_eqn']
            threshold_keys = []
        elif threshold_keys is None: 
            # Note: Setting threshold_keys to be all events if it is None
            threshold_keys = self.events
        elif len(threshold_keys) == 0:
            check_thresholds = lambda _: False

        if len(threshold_keys) == 0 and config.get('thresholds_met_eqn', None) is None and 'horizon' not in kwargs:
            raise ValueError("Running simulate to threshold for a model with no events requires a horizon to be set. Otherwise simulation would never end.")

        # Initialization of save arrays
        saved_times = []
        saved_inputs = []
        saved_states = []  
        saved_outputs = []
        saved_event_states = []
        horizon = t+config['horizon']
        if isinstance(config['save_freq'], tuple):
            # Tuple used to specify start and frequency
            t_step = config['save_freq'][1]
            # Use starting time or the next multiple
            t_start = config['save_freq'][0]
            start = max(t_start, t - (t-t_start)%t_step)
            iterator = itertools.count(start, t_step)
        else:
            # Otherwise - start is t0
            t_step = config['save_freq']
            iterator = itertools.count(t, t_step)
        next(iterator) # Skip current time
        next_save = next(iterator)
        save_pt_index = 0
        save_pts = config['save_pts']
        eval_pt_index = 0
        eval_pts = config['eval_pts'].copy()  # Copy because we may change it

        # configure optional intermediate printing
        if config['print']:
            def update_all():
                saved_times.append(t)
                saved_inputs.append(u)
                saved_states.append(deepcopy(x))  # Avoid optimization where x is not copied
                saved_outputs.append(output(x))
                saved_event_states.append(event_state(x))
                print("Time: {}\n\tInput: {}\n\tState: {}\n\tOutput: {}\n\tEvent State: {}\n"\
                    .format(
                        saved_times[-1],
                        saved_inputs[-1],
                        saved_states[-1],
                        saved_outputs[-1],
                        saved_event_states[-1]))  
        else:
            def update_all():
                saved_times.append(t)
                saved_inputs.append(u)
                saved_states.append(deepcopy(x))  # Avoid optimization where x is not copied

        # configuring next_time function to define prediction time step, default is constant dt
        if callable(config['dt']):
            next_time = config['dt']
            dt_mode = 'function'
        elif isinstance(config['dt'], tuple):
            dt_mode = config['dt'][0]
            dt = config['dt'][1]                
        elif isinstance(config['dt'], str):
            dt_mode = config['dt']
            if dt_mode == 'constant':
                dt = 1.0  # Default
            else:
                dt = np.inf
        else:
            dt_mode = 'constant'
            dt = config['dt']  # saving to optimize access in while loop

        if dt_mode == 'constant':
            def next_time(t, x):
                return dt
        elif dt_mode == 'auto':
            if isinstance(future_loading_eqn, Piecewise):
                eval_pts.extend(future_loading_eqn.times)
                eval_pts = sorted(eval_pts)
            def next_time(t, x=None):
                next_save_pt = save_pts[save_pt_index] if save_pt_index < len(save_pts) else float('inf')
                next_eval_pt = eval_pts[eval_pt_index] if eval_pt_index < len(eval_pts) else float('inf')
                return min(dt, next_save-t, next_save_pt-t, next_eval_pt-t)
        elif dt_mode != 'function':
            raise ValueError(f"'dt' mode {dt_mode} not supported. Must be 'constant', 'auto', or a function")
        
        # Auto Container wrapping
        dt0 = next_time(t, x) - t
        if not isinstance(u, DictLikeMatrixWrapper):
            # Wrapper around the future loading equation
            def load_eqn(t, x):
                u = future_loading_eqn(t, x)
                return self.InputContainer(u)

        if not isinstance(next_state(x.copy(), u, dt0), DictLikeMatrixWrapper):
            # Wrapper around the next state equation
            def next_state(x, u, dt):
                x = self.next_state(x, u, dt)
                return self.StateContainer(x)

        if not isinstance(self.output(x), DictLikeMatrixWrapper):
            # Wrapper around the output equation
            def output(x):
                # Calculate output, convert to output container
                z = self.output(x)
                z = self.OutputContainer(z)

                # Add measurement noise
                return self.apply_measurement_noise(z)

        # Simulate
        update_all()
        if progress:
            simulate_progress = ProgressBar(100, "Progress")
            last_percentage = 0

        if 'integration_method' in config:
            # Update integration method for the duration of the simulation
            old_integration_method = self.parameters.get('integration_method', 'euler')
            self.parameters['integration_method'] = config['integration_method']
       
        while t < horizon:
            dt_i = next_time(t, x)
            t = t + dt_i/2
            # Use state at midpoint of step to best represent the load during the duration of the step
            # This is sometimes referred to as 'leapfrog integration'
            u = load_eqn(t, x)
            t = t + dt_i/2
            x = next_state(x, u, dt_i)
            x = apply_noise(x, dt_i)
            x = apply_limits(x)

            # Save if at appropriate time
            if (t >= next_save):
                next_save = next(iterator)
                update_all()
                if (save_pt_index < len(save_pts)) and (t >= save_pts[save_pt_index]):
                    # Prevent double saving when save_pt and save_freq align
                    save_pt_index += 1
            elif (save_pt_index < len(save_pts)) and (t >= save_pts[save_pt_index]):
                # (save_pt_index < len(save_pts)) covers when t is past the last savepoint
                # Otherwise save_pt_index would be out of range
                save_pt_index += 1
                update_all()
            elif (eval_pt_index < len(eval_pts)) and (t >= eval_pts[eval_pt_index]):
                # (eval_pt_index < len(eval_pts)) covers when t is past the last evaluation point
                # Otherwise eval_pt_index would be out of range
                eval_pt_index += 1

            # Update progress bar
            if config['progress']:
                percentages = [1-val for val in event_state(x).values()]
                percentages.append((t/horizon))
                converted_iteration = int(max(min(100, max(percentages)*100), 0))
                if converted_iteration - last_percentage > 1:
                    simulate_progress(converted_iteration)
                    last_percentage = converted_iteration

            # Check thresholds
            if check_thresholds(threshold_met_eqn(x)):
                break
        
        # Save final state
        if saved_times[-1] != t:
            # This check prevents double recording when the last state was a savepoint
            update_all()
        
        if not saved_outputs:
            # saved_outputs is empty, so it wasn't calculated in simulation - used cached result
            saved_outputs = LazySimResult(self.__output, saved_times, saved_states) 
            saved_event_states = LazySimResult(self.event_state, saved_times, saved_states)
        else:
            saved_outputs = SimResult(saved_times, saved_outputs, _copy=False)
            saved_event_states = SimResult(saved_times, saved_event_states, _copy=False)

        if 'integration_method' in config:
            # Reset integration method
            self.parameters['integration_method'] = old_integration_method
        
        return self.SimulationResults(
            saved_times, 
            SimResult(saved_times, saved_inputs, _copy=False), 
            SimResult(saved_times, saved_states, _copy=False), 
            saved_outputs, 
            saved_event_states
        )

    def __sizeof__(self):
        return getsizeof(self)

    def calc_error(self, times: List[float], inputs: List[InputContainer], outputs: List[OutputContainer], _loc = None, **kwargs) -> float:
        """Calculate Error between simulated and observed data using selected Error Calculation Method
        
        Args:
            times (list[float]): array of times for each sample
            inputs (list[InputContainer]): array of input dictionaries where input[x] corresponds to time[x]
            outputs (list[OutputContainer]): array of output dictionaries where output[x] corresponds to time[x]
        
        Keyword Args:
<<<<<<< HEAD
            method (str, optional): Error method to use. Supported methods include:
                * MSE (Mean Squared Error)
                * RMSE (Root Mean Squared Error)
                * MAX_E (Maximum Error)
                * MAE (Mean Absolute Error)
                * MAPE (Mean Absolute Percentage Error)
                * DTW (Dynamic Time Warping)
=======
            method (str, optional): Error method to use when calculating error. Supported methods include:

              * MSE (Mean Squared Error) - DEFAULT
              * RMSE (Root Mean Squared Error)
              * MAX_E (Maximum Error)
              * MAE (Mean Absolute Error)
              * MAPE (Mean Absolute Percentage Error)
              * DTW (Dynamic Time Warping)
>>>>>>> 553272a3
            x0 (StateContainer, optional): Initial state
            dt (float, optional): Maximum time step in simulation. Time step used in simulation is lower of dt and time between samples. Defaults to time between samples.
            stability_tol (double, optional): Configurable parameter.
                Configurable cutoff value, between 0 and 1, that determines the fraction of the data points for which the model must be stable.
                In some cases, a prognostics model will become unstable under certain conditions, after which point the model can no longer represent behavior. 
                stability_tol represents the fraction of the provided argument `times` that are required to be met in simulation, 
                before the model goes unstable in order to produce a valid estimate of mean squared error. 

                If the model goes unstable before stability_tol is met, a ValueError is raised.
                Else, model goes unstable after stability_tol is met, the mean squared error calculated from data up to the instability is returned.
            aggr_method (func, optional): When multiple runs are provided, users can state how to aggregate the results of the errors. Defaults to taking the mean.

        Returns:
            float: error

        See Also:
            :func:`calc_error.MSE`
            :func:`calc_error.RMSE`
            :func:`calc_error.MAX_E`
            :func:`calc_error.MAPE`
            :func:`calc_error.MAE`
            :func:'calc_error.DTW'
        """
        method = kwargs.get('method', 'MSE')

        method_map = {
            'mse': calc_error.MSE,
            'max_e': calc_error.MAX_E,
            'rmse': calc_error.RMSE,
            'mae': calc_error.MAE,
            'mape': calc_error.MAPE,
            'dtw': calc_error.DTW,
        }

        try:
            method = method_map[method.lower()]
        except KeyError:
            # If we get here, method is not supported
            raise KeyError(f"Error method '{method}' not supported")
        
        acceptable_types = {abc.Sequence, np.ndarray, SimResult, LazySimResult}

        if not all(isinstance(obj, tuple(acceptable_types)) for obj in [times, inputs, outputs]):
            type_error = f"Types passed in must be from the following: Sequence, np.ndarray, SimResult, or LazySimResult. Current types" \
                         f"{(' at data location (' + str(_loc) + ')' if _loc is not None else '')}" \
                         f": times = {type(times).__name__}, inputs = {type(inputs).__name__}, and outputs = {type(outputs).__name__}."
            raise TypeError(type_error)
        if len(times) != len(inputs) or len(inputs) != len(outputs):
            len_error = f"Times, inputs, and outputs must all be the same length. Current lengths" \
                        f"{(' at data location (' + str(_loc) + ')' if _loc is not None else '')}" \
                        f": times = {len(times)}, inputs = {len(inputs)}, outputs = {len(outputs)}."
            raise ValueError(len_error)
        if len(times) < 2:
            less_2_error = f"Must provide at least 2 data points for times, inputs, and outputs" \
                           f"{(' at data location (' + str(_loc) + ')' if _loc is not None else '')}."
            raise ValueError(less_2_error)

        # Determines if all values of arguments are iterables
        input_validation.all_none_iterable(times, 'times', loc=_loc) if _loc is not None else input_validation.all_none_iterable(times, 'times')
        input_validation.all_none_iterable(inputs, 'inputs', loc=_loc) if _loc is not None else input_validation.all_none_iterable(inputs, 'inputs')
        input_validation.all_none_iterable(outputs, 'outputs', loc=_loc) if _loc is not None else input_validation.all_none_iterable(outputs, 'outputs')

        dt = kwargs.get('dt', 1e99)
        aggr_method = kwargs.get('aggr_method', np.mean)
        kwargs['stability_tol'] = kwargs.get('stability_tol', 0.95)

        if isinstance(times[0], str):
            raise TypeError("Times values cannot be strings")
        if isinstance(times[0], abc.Iterable):
            # Calculate error for each
            error = []
            for r, (t, i, z) in enumerate(zip(times, inputs, outputs)):
                run_updated = str(r) if _loc is None else _loc + f', {str(r)}'
                error.append(self.calc_error(t, i, z, _loc=run_updated, **kwargs))
            return aggr_method(error)
                
        # Checks stability_tol is within bounds
        if not isinstance(kwargs['stability_tol'], Number):
            raise TypeError(f"Keyword argument 'stability_tol' must be either a int, float, or double.")
        if kwargs['stability_tol'] > 1 or kwargs['stability_tol'] <= 0:
            raise ValueError(f"Configurable cutoff must be some float value in the domain (0, 1]. Received {kwargs['stability_tol']}.")

        # Type and Value checking dt to make sure it has correctly passed in values.
        if not isinstance(dt, Number):
            raise TypeError(f"Keyword argument 'dt' must be either a int, float, or double.")
        if dt <= 0:
            raise ValueError(f"Keyword argument 'dt' must a initialized to a value greater than 0. Currently passed in {dt}.")
        
        if 'x0' in kwargs.keys() and not isinstance(kwargs['x0'], (self.StateContainer, dict)):
            raise TypeError(f"Keyword argument 'x0' must be initialized to a Dict or StateContainer, not a {type(kwargs['x0']).__name__}.")
        
        return method(self, times, inputs, outputs, **kwargs)


    def estimate_params(self, runs: List[tuple] = None, keys: List[str] = None, times: List[float] = None, inputs: List[InputContainer] = None,
                        outputs: List[OutputContainer] = None, method: str = 'nelder-mead', **kwargs) -> None:
        """Estimate the model parameters given data. Overrides model parameters

        Keyword Args:
            keys (list[str]):
                Parameter keys to optimize
            times (list[float]):
                Array of times for each sample
            inputs (list[InputContainer]):
                Array of input containers where input[x] corresponds to time[x]
            outputs (list[OutputContainer]):
                Array of output containers where output[x] corresponds to time[x]
            method (str, optional):
                Optimization method- see scipy.optimize.minimize for options
            tol (int, optional):
                Tolerance for termination. Depending on the provided minimization method, specifying tolerance sets solver-specific options to tol
            error_method (str, optional):
                Method to use in calculating error. See calc_error for options
            bounds (tuple or dict, optional):
                Bounds for optimization in format ((lower1, upper1), (lower2, upper2), ...) or {key1: (lower1, upper1), key2: (lower2, upper2), ...}
            options (dict, optional):
                Options passed to optimizer. see scipy.optimize.minimize for options
            runs (list[tuple], depreciated):
                data from all runs, where runs[0] is the data from run 0. Each run consists of a tuple of arrays of times, input dicts, and output dicts. Use inputs, outputs, states, times, etc. instead

        Returns:
            OptimizeResult: Scipy minimize Optimization Result from estimating parameters. See scipy's scipy.optimize.OptimizeResult documentation for details. 

        See: examples.param_est
        """
        from scipy.optimize import minimize

        if keys is None:
            # if no keys provided, use all keys that are Numbers
            keys = [key for key in self.parameters.keys() if isinstance(self.parameters[key], Number)]
        
        if isinstance(keys, set):
            raise ValueError(f"Can not pass in keys as a Set. Sets are unordered by construction, so bounds may be out of order.")
        
        for key in keys:
            if key not in self.parameters:
                raise ValueError(f"Key '{key}' not in model parameters")

        config = {
            'error_method': 'MSE',
            'bounds': tuple((-np.inf, np.inf) for _ in keys),
            'options': None,
            'tol': None
        }
        config.update(kwargs)

        if isinstance(times, set) or isinstance(inputs, set) or isinstance(outputs, set):
            raise TypeError(f"Times, inputs, and outputs cannot be a set. Sets are unordered by definition, so passing in arguments as sets may result in incorrect behavior.")

        # if parameters not in parent wrapper sequence, then place them into one.
        if isinstance(times, np.ndarray):
            times = times.tolist()
        if isinstance(inputs, np.ndarray):
            inputs = inputs.tolist()
        if isinstance(outputs, np.ndarray):
            outputs = outputs.tolist()
        if not runs and times and inputs and outputs:
            if not isinstance(times[0], (abc.Sequence, np.ndarray)):
                times = [times]
            if not isinstance(inputs[0], (abc.Sequence, np.ndarray)):
                inputs = [inputs]
            if not isinstance(outputs[0], (abc.Sequence, np.ndarray)):
                outputs = [outputs]

        # If depreciated feature runs is not provided (will be removed in future version)
        if runs is None:
            # Check if required times, inputs, and outputs are present
            missing_args = []
            for arg in ('times', 'inputs', 'outputs'):
                if locals().get(arg) is None:
                    missing_args.append(arg)
            if len(missing_args) > 0:
                # Concat into string
                missing_args_str = ', '.join(missing_args)
                raise ValueError(f"Missing keyword arguments {missing_args_str}")
            # Check lengths of args
            if len(times) != len(inputs) or len(inputs) != len(outputs):
                raise ValueError(f"Times, inputs, and outputs must be same length. Length of times: {len(times)}, Length of inputs: {len(inputs)}, Length of outputs: {len(outputs)}")
            if len(times) == 0:
                # Since inputs, times, and outputs are already confirmed to be the same length, only check that one is not empty
                raise ValueError(f"Times, inputs, and outputs must have at least one element")
            # For now- convert to runs
            runs = [(t, u, z) for t, u, z in zip(times, inputs, outputs)]

        # Convert bounds
        if isinstance(config['bounds'], dict):
            # Allows for partial bounds definition, and definition by key name
            for key in config['bounds'].keys():
                if key not in self.parameters:
                    warn(f"{key} is not a valid parameter (i.e., it is not a parameter present in this model) and should not be passed in to the bounds") 
            config['bounds'] = [config['bounds'].get(key, (-np.inf, np.inf)) for key in keys]
        else:
            if not isinstance(config['bounds'], abc.Iterable):
                raise ValueError("Bounds must be a tuple of tuples or a dict, was {}".format(type(config['bounds'])))
            if len(config['bounds']) != len(keys):
                raise ValueError(f"Bounds must be same length as keys. There were {len(config['bounds'])} Bounds given whereas there are {len(keys)} Keys. To define partial bounds, use a dict (e.g., {{'param1': {(0, 5)}, 'param3': {(-5.5, 10)}}})")
        for bound in config['bounds']:
            if (isinstance(bound, set)):
                raise TypeError(f"The Bound {bound} cannot be a Set. Sets are unordered by construction, so bounds may be out of order.")
            if (not isinstance(bound, abc.Iterable)) or (len(bound) != 2):
                raise ValueError("Each bound must be a tuple of format (lower, upper), was {}".format(type(config['bounds'])))

        if 'x0' in kwargs and not isinstance(kwargs['x0'], self.StateContainer):
            # Convert here so it isn't done every call of calc_error
            kwargs['x0'] = [self.StateContainer(x_i) for x_i in kwargs['x0']]

        # Set noise to 0
        m_noise, self.parameters['measurement_noise'] = self.parameters['measurement_noise'], 0
        p_noise, self.parameters['process_noise'] = self.parameters['process_noise'], 0

        for i, (times, inputs, outputs) in enumerate(runs):
            has_changed = False
            if len(times) != len(inputs) or len(inputs) != len(outputs):
                raise ValueError(f"Times, inputs, and outputs must be same length for the run at index {i}. Length of times: {len(times)}, Length of inputs: {len(inputs)}, Length of outputs: {len(outputs)}")
            if len(times) == 0:
                raise ValueError(f"Times, inputs, and outputs for Run {i} must have at least one element")
            if not isinstance(inputs[0], self.InputContainer):
                inputs = [self.InputContainer(u_i) for u_i in inputs]
                has_changed = True
            if isinstance(outputs, np.ndarray):
                outputs = [self.OutputContainer(u_i) for u_i in outputs]
                has_changed = True
            if has_changed:
                runs[i] = (times, inputs, outputs)

        def optimization_fcn(params):
            for key, param in zip(keys, params):
                self.parameters[key] = param
            err = 0
            for run in runs:
                try:
                    err += self.calc_error(run[0], run[1], run[2], method = config['error_method'], **kwargs)
                except Exception:
                    return 1e99 
                    # If it doesn't work (i.e., throws an error), don't use it
            return err
        
        params = np.array([self.parameters[key] for key in keys])

        res = minimize(optimization_fcn, params, method=method, bounds=config['bounds'], options=config['options'], tol=config['tol'])

        if not res.success:
            warn(f"Parameter Estimation did not converge: {res.message}")

        for x, key in zip(res.x, keys):
            self.parameters[key] = x
        
        # Reset noise
        self.parameters['measurement_noise'] = m_noise
        self.parameters['process_noise'] = p_noise

        return res


    def generate_surrogate(self, load_functions: List[abc.Callable], method: str = 'dmd', **kwargs):
        """
        Generate a surrogate model to approximate the higher-fidelity model 

        Parameters
        ----------
        load_functions : List[abc.Callable]
            Each index is a callable loading function of (t, x = None) -> z used to predict future loading (output) at a given time (t) and state (x)
        method : str, optional
            list[ indicating surrogate modeling method to be used 

        Keyword Arguments
        -----------------
        dt : float or abc.Callable, optional
            Same as in simulate_to_threshold; for DMD, this value is the time step of the training data\n
        save_freq : float, optional
            Same as in simulate_to_threshold; for DMD, this value is the time step with which the surrogate model is generated  \n
        state_keys: List[str], optional
            List of state keys to be included in the surrogate model generation. keys must be a subset of those defined in the PrognosticsModel  \n
        input_keys: List[str], optional
            List of input keys to be included in the surrogate model generation. keys must be a subset of those defined in the PrognosticsModel  \n
        output_keys: List[str], optional
            List of output keys to be included in the surrogate model generation. keys must be a subset of those defined in the PrognosticsModel  \n
        event_keys: List[str], optional
            List of event_state keys to be included in the surrogate model generation. keys must be a subset of those defined in the PrognosticsModel  \n   
        ...: optional
            Keyword arguments from simulate_to_threshold (except save_pts)

        Returns
        -------
        SurrogateModel(): class
            Instance of SurrogateModel class

        Example
        -------
        See examples/generate_surrogate
        """
        from prog_models.data_models import SURROGATE_METHOD_LOOKUP

        if method not in SURROGATE_METHOD_LOOKUP.keys():
            raise ValueError("Method {} not supported. Supported methods: {}".format(method, SURROGATE_METHOD_LOOKUP.keys()))

        # Configure
        config = {  # Defaults
            'save_freq': 1.0,
            'state_keys': self.states.copy(),
            'input_keys': self.inputs.copy(),
            'output_keys': self.outputs.copy(),
            'event_keys': self.events.copy(),
        }
        config.update(kwargs)

        if 'inputs' in config:
            warn_once("Use 'input_keys' instead of 'inputs'. 'inputs' was deprecated and will be removed in v1.6", DeprecationWarning)
            config['input_keys'] = config['inputs']
            del config['inputs']
        if 'states' in config:
            warn_once("Use 'state_keys' instead of 'states'. 'states' was deprecated and will be removed in v1.6", DeprecationWarning)
            config['state_keys'] = config['states']
            del config['states']
        if 'outputs' in config:
            warn_once("Use 'output_keys' instead of 'outputs'. 'outputs' was deprecated and will be removed in v1.6", DeprecationWarning)
            config['output_keys'] = config['outputs']
            del config['outputs']
        if 'events' in config:
            warn_once("Use 'event_keys' instead of 'events'. 'events' was deprecated and will be deprecated in v1.6")
            config['event_keys'] = config['events']
            del config['events']

        # Validate user inputs
        if not isinstance(load_functions, abc.Iterable):
            raise TypeError(f"load_functions must be a list or list-like object, was {type(load_functions)}")

        if len(load_functions) <= 0:
            raise ValueError("load_functions must contain at least one element")
        if 'save_pts' in config.keys():
            raise ValueError("'save_pts' is not a valid input for DMD Surrogate Model.")

        if isinstance(config['input_keys'], str):
            config['input_keys'] = [config['input_keys']]
        if not all([x in self.inputs for x in config['input_keys']]):
            raise ValueError(f"Invalid 'input_keys' value ({config['input_keys']}), must be a subset of the model's inputs ({self.inputs}).")
        
        if isinstance(config['state_keys'], str):
            config['state_keys'] = [config['state_keys']]
        if not all([x in self.states for x in config['state_keys']]):
            raise ValueError(f"Invalid 'state_keys' input value ({config['state_keys']}), must be a subset of the model's states ({self.states}).")

        if isinstance(config['output_keys'], str):
            config['output_keys'] = [config['output_keys']]
        if not all([x in self.outputs for x in config['output_keys']]):
            raise ValueError(f"Invalid 'output_keys' input value ({config['output_keys']}), must be a subset of the model's outputs ({self.outputs}).")

        if isinstance(config['event_keys'], str):
            config['event_keys'] = [config['event_keys']]
        if not all([x in self.events for x in config['event_keys']]):
            raise ValueError(f"Invalid 'event_keys' input value ({config['event_keys']}), must be a subset of the model's events ({self.events}).")

        return SURROGATE_METHOD_LOOKUP[method](self, load_functions, **config)
    
    def to_json(self) -> str:
        """
        Serialize parameters as JSON objects 

        Returns:
            str: Serialized PrognosticsModel parameters as string

        See Also
        --------
        from_json

        Note
        ----
        This method only serializes the values of the prognostics model parameters (model.parameters)
        """
        return json.dumps(self.parameters.data, cls=CustomEncoder)
    
    @classmethod
    def from_json(cls, data: str):
        """
        Create a new prognostics model from a previously generated model that was serialized as a JSON object

        Args:
            data (str): 
                JSON serialized parameters necessary to build a model 
                See to_json method 

        Returns:
            PrognosticsModel: Model generated from serialized parameters 

        See Also
        ---------
        to_json

        Note
        ----
        This serialization only works for models that include all parameters necessary to generate the model in model.parameters. 
        """
        extract_parameters = json.loads(data, object_hook = custom_decoder)
 
        return cls(**extract_parameters)<|MERGE_RESOLUTION|>--- conflicted
+++ resolved
@@ -1112,15 +1112,6 @@
             outputs (list[OutputContainer]): array of output dictionaries where output[x] corresponds to time[x]
         
         Keyword Args:
-<<<<<<< HEAD
-            method (str, optional): Error method to use. Supported methods include:
-                * MSE (Mean Squared Error)
-                * RMSE (Root Mean Squared Error)
-                * MAX_E (Maximum Error)
-                * MAE (Mean Absolute Error)
-                * MAPE (Mean Absolute Percentage Error)
-                * DTW (Dynamic Time Warping)
-=======
             method (str, optional): Error method to use when calculating error. Supported methods include:
 
               * MSE (Mean Squared Error) - DEFAULT
@@ -1129,7 +1120,6 @@
               * MAE (Mean Absolute Error)
               * MAPE (Mean Absolute Percentage Error)
               * DTW (Dynamic Time Warping)
->>>>>>> 553272a3
             x0 (StateContainer, optional): Initial state
             dt (float, optional): Maximum time step in simulation. Time step used in simulation is lower of dt and time between samples. Defaults to time between samples.
             stability_tol (double, optional): Configurable parameter.
