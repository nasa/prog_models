--- conflicted
+++ resolved
@@ -417,15 +417,11 @@
         return m_dmd
 
     def next_state(self, x, u, _):
-<<<<<<< HEAD
-        # using current state values to calculate the values for the next StateContainer
-=======
->>>>>>> 2ae3e384
         x.matrix = np.matmul(self.A, x.matrix) + self.E
         if self.B.shape[1] != 0:
            x.matrix += np.matmul(self.B, u.matrix)
         
-        return x    # return updated StateContainer, x
+        return x   
 
     def simulate_to_threshold(self, future_loading_eqn, first_output=None, threshold_keys=None, **kwargs):
         # Save keyword arguments same as DMD training for approximation
