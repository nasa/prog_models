# Copyright © 2021 United States Government as represented by the Administrator of the National Aeronautics and Space Administration.  All Rights Reserved.

import unittest

from prog_models.sim_result import SimResult, LazySimResult

class TestSimResult(unittest.TestCase):
    def test_sim_result(self):
        NUM_ELEMENTS = 5
        time = list(range(NUM_ELEMENTS))
        state = [i * 2.5 for i in range(NUM_ELEMENTS)]
        result = SimResult(time, state)
        self.assertListEqual(list(result), state)
        self.assertListEqual(result.times, time)
        for i in range(5):
            self.assertEqual(result.time(i), time[i])
            self.assertEqual(result[i], state[i])

        try:
            tmp = result[NUM_ELEMENTS]
            self.fail("Should be out of range error")
        except IndexError:
            pass

        try:
            tmp = result.time(NUM_ELEMENTS)
            self.fail("Should be out of range error")
        except IndexError:
            pass
    
    def test_pickle(self):
        NUM_ELEMENTS = 5
        time = list(range(NUM_ELEMENTS))
        state = [i * 2.5 for i in range(NUM_ELEMENTS)]
        result = SimResult(time, state)
        import pickle
        pickle.dump(result, open('model_test.pkl', 'wb'))
        result2 = pickle.load(open('model_test.pkl', 'rb'))
        self.assertEqual(result, result2)

<<<<<<< HEAD
    def test_extend(self):
        NUM_ELEMENTS = 5 # Creating two result objects
        time = list(range(NUM_ELEMENTS))
        state = [i * 2.5 for i in range(NUM_ELEMENTS)]
        result = SimResult(time, state)
        NUM_ELEMENTS = 10
        time = list(range(NUM_ELEMENTS))
        state = [i * 10.0 for i in range(NUM_ELEMENTS)]
        result2 = SimResult(time, state)
        self.assertEqual(result.times, [0, 1, 2, 3, 4])
        self.assertEqual(result2.times, [0, 1, 2, 3, 4, 5, 6, 7, 8, 9])
        self.assertEqual(result.data, [0.0, 2.5, 5.0, 7.5, 10.0]) # Assert data is correct before extending
        self.assertEqual(result2.data, [0.0, 10.0, 20.0, 30.0, 40.0, 50.0, 60.0, 70.0, 80.0, 90.0])
        
        result.extend(result2) # Extend result with result2
        self.assertEqual(result.times, [0, 1, 2, 3, 4, 0, 1, 2, 3, 4, 5, 6, 7, 8, 9])
        self.assertEqual(result.data, [0.0, 2.5, 5.0, 7.5, 10.0, 0.0, 10.0, 20.0, 30.0, 40.0, 50.0, 60.0, 70.0, 80.0, 90.0])
=======
    def test_pickle_lazy(self):
        def f(x):
            return x * 2
        NUM_ELEMENTS = 5
        time = list(range(NUM_ELEMENTS))
        state = [i * 2.5 for i in range(NUM_ELEMENTS)]
        lazy_result = LazySimResult(f, time, state) # Ordinary LazySimResult with f, time, state
        sim_result = SimResult(time, state) # Ordinary SimResult with time,state

        converted_lazy_result = SimResult(lazy_result.times, lazy_result.data)
        self.assertNotEqual(sim_result, converted_lazy_result) # converted is not the same as the original SimResult

        import pickle # try pickle'ing
        pickle.dump(lazy_result, open('model_test.pkl', 'wb'))
        pickle_converted_result = pickle.load(open('model_test.pkl', 'rb'))
        self.assertEqual(converted_lazy_result, pickle_converted_result)
>>>>>>> 9df3d61e
    
    def test_index(self):
        NUM_ELEMENTS = 5 # Creating two result objects
        time = list(range(NUM_ELEMENTS))
        state = [i * 2.5 for i in range(NUM_ELEMENTS)]
        result = SimResult(time, state)
        self.assertEqual(result.index(10.0), 4)
        self.assertEqual(result.index(2.5), 1)
        self.assertEqual(result.index(0.0), 0)
        self.assertRaises(ValueError, result.index, 6.0) # Other argument doesn't exist
        self.assertRaises(ValueError, result.index, -1) # Non-existent data value
        self.assertRaises(ValueError, result.index, "7.5") # Data specified incorrectly as string
        self.assertRaises(ValueError, result.index, None) # Not type errors because its simply looking for an object in list
        self.assertRaises(ValueError, result.index, [1, 2])
        self.assertRaises(ValueError, result.index, {})
        self.assertRaises(ValueError, result.index, set())

    def test_pop(self):
        NUM_ELEMENTS = 5 # Creating two result objects
        time = list(range(NUM_ELEMENTS))
        state = [i * 2.5 for i in range(NUM_ELEMENTS)]
        result = SimResult(time, state)

        result.pop(2) # Test specified index
        self.assertEqual(result.data, [0.0, 2.5, 7.5, 10.0])
        result.pop() # Test default index -1 (last element)
        self.assertEqual(result.data, [0.0, 2.5, 7.5])
        result.pop(-1) # Test argument of index -1 (last element)
        self.assertEqual(result.data, [0.0, 2.5])
        result.pop(0) # Test argument of 0
        self.assertEqual(result.data, [2.5])
        self.assertRaises(IndexError, result.pop, 5) # Test specifying an invalid index value
        self.assertRaises(IndexError, result.pop, 3)
        self.assertRaises(TypeError, result.pop, "5") # Test specifying an invalid index type
        self.assertRaises(TypeError, result.pop, [0,1])
        self.assertRaises(TypeError, result.pop, {})
        self.assertRaises(TypeError, result.pop, set())
        self.assertRaises(TypeError, result.pop, 1.5)

    def test_remove(self):
        NUM_ELEMENTS = 5 # Creating two result objects
        time = list(range(NUM_ELEMENTS))
        state = [i * 2.5 for i in range(NUM_ELEMENTS)]
        result = SimResult(time, state)

        result.remove(5.0)
        self.assertEqual(result.times, [0, 1, 3, 4])
        self.assertEqual(result.data, [0.0, 2.5, 7.5, 10.0])
        result.remove(0.0)
        self.assertEqual(result.times, [1, 3, 4])
        self.assertEqual(result.data, [2.5, 7.5, 10.0])
        result.remove(10.0)
        self.assertEqual(result.times, [1, 3])
        self.assertEqual(result.data, [2.5, 7.5])

        self.assertRaises(TypeError, result.remove, ) # Test no index specified
        self.assertRaises(ValueError, result.remove, 10.0) # Test nonexistent data value
        self.assertRaises(ValueError, result.remove, -1) # Type checking negated as index searches for element in list
        self.assertRaises(ValueError, result.remove, "5") # Thus all value types allowed to be searched
        self.assertRaises(ValueError, result.remove, [0,1])
        self.assertRaises(ValueError, result.remove, {})
        self.assertRaises(ValueError, result.remove, set())

    def test_clear(self):
        NUM_ELEMENTS = 5 # Creating two result objects
        time = list(range(NUM_ELEMENTS))
        state = [i * 2.5 for i in range(NUM_ELEMENTS)]
        result = SimResult(time, state)
        self.assertEqual(result.times, [0, 1, 2, 3, 4])
        self.assertEqual(result.data, [0.0, 2.5, 5.0, 7.5, 10.0])
        self.assertRaises(TypeError, result.clear, True)

        result.clear()
        self.assertEqual(result.times, [])
        self.assertEqual(result.data, [])

    def test_time(self):
        NUM_ELEMENTS = 5 # Creating two result objects
        time = list(range(NUM_ELEMENTS))
        state = [i * 2.5 for i in range(NUM_ELEMENTS)]
        result = SimResult(time, state)
        self.assertEqual(result.time(0), result.times[0])
        self.assertEqual(result.time(1), result.times[1])
        self.assertEqual(result.time(2), result.times[2])
        self.assertEqual(result.time(3), result.times[3])
        self.assertEqual(result.time(4), result.times[4])

        self.assertRaises(TypeError, result.time, ) # Test no input given
        self.assertRaises(TypeError, result.time, "0") # Tests specifying an invalid index type 
        self.assertRaises(TypeError, result.time, [0,1])
        self.assertRaises(TypeError, result.time, {})
        self.assertRaises(TypeError, result.time, set())
        self.assertRaises(TypeError, result.time, 1.5)

    def test_plot(self):
        # Testing model taken from events.py
        YELLOW_THRESH, RED_THRESH, THRESHOLD = 0.15, 0.1, 0.05
        from prog_models.models import BatteryElectroChemEOD
        class MyBatt(BatteryElectroChemEOD):
            events = BatteryElectroChemEOD.events + ['EOD_warn_yellow', 'EOD_warn_red', 'EOD_requirement_threshold']
            def event_state(self, state):
                event_state = super().event_state(state)
                event_state['EOD_warn_yellow'] = (event_state['EOD']-YELLOW_THRESH)/(1-YELLOW_THRESH) 
                event_state['EOD_warn_red'] = (event_state['EOD']-RED_THRESH)/(1-RED_THRESH)
                event_state['EOD_requirement_threshold'] = (event_state['EOD']-THRESHOLD)/(1-THRESHOLD)
                return event_state
            def threshold_met(self, x):
                t_met =  super().threshold_met(x)
                event_state = self.event_state(x)
                t_met['EOD_warn_yellow'] = event_state['EOD_warn_yellow'] <= 0
                t_met['EOD_warn_red'] = event_state['EOD_warn_red'] <= 0
                t_met['EOD_requirement_threshold'] = event_state['EOD_requirement_threshold'] <= 0
                return t_met
        def future_loading(t, x=None):
            if (t < 600): i = 2
            elif (t < 900): i = 1
            elif (t < 1800): i = 4
            elif (t < 3000): i = 2     
            else: i = 3
            return {'i': i} 
        m = MyBatt()
        (times, inputs, states, outputs, event_states) = m.simulate_to_threshold(future_loading, threshold_keys=['EOD'], print = False)
        plot_test = event_states.plot() # Plot doesn't raise error

    def test_not_implemented(self):
        # Not implemented functions, should raise errors
        NUM_ELEMENTS = 5
        time = list(range(NUM_ELEMENTS))
        state = [i * 2.5 for i in range(NUM_ELEMENTS)]
        result = SimResult(time, state)
        self.assertRaises(NotImplementedError, result.append)
        self.assertRaises(NotImplementedError, result.count)
        self.assertRaises(NotImplementedError, result.insert)
        self.assertRaises(NotImplementedError, result.reverse)

    # Tests for LazySimResult
    def test_lazy_data_fcn(self):
        def f(x):
            return x * 2
        NUM_ELEMENTS = 5
        time = list(range(NUM_ELEMENTS))
        state = [i * 2.5 for i in range(NUM_ELEMENTS)]
        result = LazySimResult(f, time, state)
        self.assertFalse(result.is_cached())
        self.assertEqual(result.data, [0.0, 5.0, 10.0, 15.0, 20.0])
        self.assertTrue(result.is_cached())

    def test_lazy_clear(self):
        def f(x):
            return x * 2
        NUM_ELEMENTS = 5
        time = list(range(NUM_ELEMENTS))
        state = [i * 2.5 for i in range(NUM_ELEMENTS)]
        result = LazySimResult(f, time, state)
        self.assertEqual(result.times, [0, 1, 2, 3, 4])
        self.assertEqual(result.data, [0.0, 5.0, 10.0, 15.0, 20.0])
        self.assertEqual(result.states, [0.0, 2.5, 5.0, 7.5, 10.0])
        self.assertRaises(TypeError, result.clear, True)

        result.clear()
        self.assertEqual(result.times, [])
        self.assertEqual(result.data, [])
        self.assertEqual(result.states, [])

    def test_lazy_extend(self):
        def f(x):
            return x * 2
        NUM_ELEMENTS = 5
        time = list(range(NUM_ELEMENTS))
        state = [i * 2.5 for i in range(NUM_ELEMENTS)]
        result = LazySimResult(f, time, state)

        def f2(x):
            return x * 5
        NUM_ELEMENTS = 10
        time2 = list(range(NUM_ELEMENTS))
        state2 = [i * 5 for i in range(NUM_ELEMENTS)]
        result2 = LazySimResult(f2, time2, state2)
        self.assertEqual(result.times, [0, 1, 2, 3, 4]) # Assert data is correct before extending
        self.assertEqual(result.data, [0.0, 5.0, 10.0, 15.0, 20.0])
        self.assertEqual(result.states, [0.0, 2.5, 5.0, 7.5, 10.0])
        self.assertEqual(result2.times, [0, 1, 2, 3, 4, 5, 6, 7, 8, 9])
        self.assertEqual(result2.data, [0, 25, 50, 75, 100, 125, 150, 175, 200, 225])
        self.assertEqual(result2.states, [0, 5, 10, 15, 20, 25, 30, 35, 40, 45])

        self.assertTrue(result.is_cached())
        result.extend(result2)
        self.assertFalse(result.is_cached())
        self.assertEqual(result.times, [0, 1, 2, 3, 4, 0, 1, 2, 3, 4, 5, 6, 7, 8, 9]) # Assert data is correct after extending
        self.assertEqual(result.data, [0.0, 5.0, 10.0, 15.0, 20.0, 0, 10, 20, 30, 40, 50, 60, 70, 80, 90])
        self.assertEqual(result.states, [0.0, 2.5, 5.0, 7.5, 10.0, 0, 5, 10, 15, 20, 25, 30, 35, 40, 45])

    def test_lazy_pop(self):
        def f(x):
            return x * 2
        NUM_ELEMENTS = 5
        time = list(range(NUM_ELEMENTS))
        state = [i * 2.5 for i in range(NUM_ELEMENTS)]
        result = LazySimResult(f, time, state)

        result.pop(1) # Test specified index
        self.assertEqual(result.times, [0, 2, 3, 4])
        self.assertEqual(result.data, [0.0, 10.0, 15.0, 20.0])
        self.assertEqual(result.states, [0.0, 5.0, 7.5, 10.0])

        result.pop() # Test default index -1 (last element)
        self.assertEqual(result.times, [0, 2, 3])
        self.assertEqual(result.data, [0.0, 10.0, 15.0])
        self.assertEqual(result.states, [0.0, 5.0, 7.5])

        result.pop(-1) # Test argument of index -1 (last element)
        self.assertEqual(result.times, [0, 2])
        self.assertEqual(result.data, [0.0, 10.0])
        self.assertEqual(result.states, [0.0, 5.0])
        result.pop(0) # Test argument of 0
        self.assertEqual(result.times, [2])
        self.assertEqual(result.data, [10.0])
        self.assertEqual(result.states, [5.0])
        # Test erroneous input
        self.assertRaises(IndexError, result.pop, 5) # Test specifying an invalid index value
        self.assertRaises(IndexError, result.pop, 3)
        self.assertRaises(TypeError, result.pop, "5") # Test specifying an invalid index type
        self.assertRaises(TypeError, result.pop, [0,1])
        self.assertRaises(TypeError, result.pop, {})
        self.assertRaises(TypeError, result.pop, set())
        self.assertRaises(TypeError, result.pop, 1.5)

    def test_cached_sim_result(self):
        def f(x):
            return x * 2
        NUM_ELEMENTS = 5
        time = list(range(NUM_ELEMENTS))
        state = [i * 2.5 for i in range(NUM_ELEMENTS)]
        result = LazySimResult(f, time, state)
        self.assertFalse(result.is_cached())
        self.assertListEqual(result.times, time)
        for i in range(5):
            self.assertEqual(result.time(i), time[i])
            self.assertEqual(result[i], state[i]*2)
        self.assertTrue(result.is_cached())

        try:
            tmp = result[NUM_ELEMENTS]
            self.fail("Should be out of range error")
        except IndexError:
            pass

        try:
            tmp = result.time(NUM_ELEMENTS)
            self.fail("Should be out of range error")
        except IndexError:
            pass

        # Catch bug that occured where lazysimresults weren't actually different
        # This occured because the underlying arrays of time and state were not copied (see PR #158)
        result = LazySimResult(f, time, state)
        result2 = LazySimResult(f, time, state)
        self.assertTrue(result == result2)
        self.assertEqual(len(result), len(result2))
        result.extend(LazySimResult(f, time, state))
        self.assertFalse(result == result2)
        self.assertNotEqual(len(result), len(result2))

    def test_lazy_remove(self):
        def f(x):
            return x * 2
        NUM_ELEMENTS = 5
        time = list(range(NUM_ELEMENTS))
        state = [i * 2.5 for i in range(NUM_ELEMENTS)]
        result = LazySimResult(f, time, state)

        result.remove(5.0)
        self.assertEqual(result.times, [0, 2, 3, 4])
        self.assertEqual(result.data, [0.0, 10.0, 15.0, 20.0])
        result.remove(0.0)
        self.assertEqual(result.times, [2, 3, 4])
        self.assertEqual(result.data, [10.0, 15.0, 20.0])
        result.remove(20.0)
        self.assertEqual(result.times, [2, 3])
        self.assertEqual(result.data, [10.0, 15.0])

        self.assertRaises(TypeError, result.remove, ) # Test no index specified
        self.assertRaises(ValueError, result.remove, 20.0) # Test nonexistent data value
        self.assertRaises(ValueError, result.remove, -1) # Type checking negated as index searches for element in list
        self.assertRaises(ValueError, result.remove, "5") # Thus all value types allowed to be searched
        self.assertRaises(ValueError, result.remove, [0,1])
        self.assertRaises(ValueError, result.remove, {})
        self.assertRaises(ValueError, result.remove, set())

    def test_lazy_not_implemented(self):
        # Not implemented functions, should raise errors
        def f(x):
            return x * 2
        NUM_ELEMENTS = 5
        time = list(range(NUM_ELEMENTS))
        state = [i * 2.5 for i in range(NUM_ELEMENTS)]
        result = LazySimResult(f, time, state)
        self.assertRaises(NotImplementedError, result.append)
        self.assertRaises(NotImplementedError, result.count)
        self.assertRaises(NotImplementedError, result.insert)
        self.assertRaises(NotImplementedError, result.reverse)


# This allows the module to be executed directly
def run_tests():
    unittest.main()
    
def main():
    # This ensures that the directory containing ProgModelTemplate is in the python search directory
    import sys
    from os.path import dirname, join
    sys.path.append(join(dirname(__file__), ".."))

    l = unittest.TestLoader()
    runner = unittest.TextTestRunner()
    print("\n\nTesting Sim Result")
    result = runner.run(l.loadTestsFromTestCase(TestSimResult)).wasSuccessful()

    if not result:
        raise Exception("Failed test")

if __name__ == '__main__':
    main()<|MERGE_RESOLUTION|>--- conflicted
+++ resolved
@@ -38,7 +38,6 @@
         result2 = pickle.load(open('model_test.pkl', 'rb'))
         self.assertEqual(result, result2)
 
-<<<<<<< HEAD
     def test_extend(self):
         NUM_ELEMENTS = 5 # Creating two result objects
         time = list(range(NUM_ELEMENTS))
@@ -56,7 +55,7 @@
         result.extend(result2) # Extend result with result2
         self.assertEqual(result.times, [0, 1, 2, 3, 4, 0, 1, 2, 3, 4, 5, 6, 7, 8, 9])
         self.assertEqual(result.data, [0.0, 2.5, 5.0, 7.5, 10.0, 0.0, 10.0, 20.0, 30.0, 40.0, 50.0, 60.0, 70.0, 80.0, 90.0])
-=======
+
     def test_pickle_lazy(self):
         def f(x):
             return x * 2
@@ -73,7 +72,6 @@
         pickle.dump(lazy_result, open('model_test.pkl', 'wb'))
         pickle_converted_result = pickle.load(open('model_test.pkl', 'rb'))
         self.assertEqual(converted_lazy_result, pickle_converted_result)
->>>>>>> 9df3d61e
     
     def test_index(self):
         NUM_ELEMENTS = 5 # Creating two result objects
