# Copyright © 2021 United States Government as represented by the Administrator of the National Aeronautics and Space Administration.  All Rights Reserved.

from copy import deepcopy
import io
import numpy as np
from os.path import dirname, join
import pickle
import sys
import unittest
import pandas as pd

# This ensures that the directory containing ProgModelTemplate is in the python search directory
sys.path.append(join(dirname(__file__), ".."))

from prog_models import ProgModelTypeError, ProgModelInputException, ProgModelException, PrognosticsModel, CompositeModel
from prog_models.models import ThrownObject, BatteryElectroChemEOD
from prog_models.models.test_models.linear_models import (OneInputNoOutputNoEventLM, OneInputOneOutputNoEventLM, OneInputNoOutputOneEventLM, OneInputOneOutputNoEventLMPM)
from prog_models.models.test_models.linear_thrown_object import (LinearThrownObject, LinearThrownDiffThrowingSpeed, LinearThrownObjectUpdatedInitalizedMethod, LinearThrownObjectDiffDefaultParams)


class MockModel():
    states = ['a', 'b', 'c', 't']
    inputs = ['i1', 'i2']
    outputs = ['o1']
    default_parameters = {
        'p1': 1.2,
        'x0': {'a': 1, 'b': 5, 'c': -3.2, 't': 0}
    }

    def initialize(self, u = {}, z = {}):
        return self.StateContainer(self.parameters['x0'])

    def next_state(self, x, u, dt):
        return self.StateContainer({
                    'a': x['a'] + u['i1']*dt,
                    'b': x['b'],
                    'c': x['c'] - u['i2'],
                    't': x['t'] + dt
                })

    def output(self, x):
        return self.OutputContainer({'o1': x['a'] + x['b'] + x['c']})


class MockProgModel(MockModel, PrognosticsModel):
    events = ['e1', 'e2']

    def event_state(self, x):
        t = x['t']
        return {
            'e1': max(1-t/5.0,0),
            'e2': max(1-t/15.0,0)
            }

    def threshold_met(self, x):
        return {key : value < 1e-6 for (key, value) in self.event_state(x).items()}

def derived_callback(config):
    return {
        'p2': config['p1']  # New config
    }

def derived_callback2(config):
    return {  # Testing chained update
        'p3': config['p2'], 
    }

def derived_callback3(config):
    return {  # Testing 2nd chained update 
        'p4': -2 * config['p2'], 
    }

class MockModelWithDerived(MockProgModel):
    param_callbacks = {
            'p1': [derived_callback],
            'p2': [derived_callback2, derived_callback3]
        }


class TestModels(unittest.TestCase):
    """
    def setUp(self):
        # set stdout (so it wont print)
        sys.stdout = io.StringIO()

    def tearDown(self):
        sys.stdout = sys.__stdout__"""

    def test_non_container(self):
        class MockProgModelStateDict(MockProgModel):
            def next_state(self, x, u, dt):
                ns_ret = {
                    'a': x['a'] + u['i1']*dt,
                    'b': x['b'],
                    'c': x['c'] - u['i2'],
                    't': x['t'] + dt
                }
                return ns_ret
        
        m = MockProgModelStateDict(
            process_noise_dist='none',
            measurement_noise_dist='none')
        
        def load(t, x=None):
            return {'i1': 1, 'i2': 2.1}

        # Any event, default
        (times, inputs, states, outputs, event_states) = m.simulate_to_threshold(load, {'o1': 0.8}, **{'dt': 0.5, 'save_freq': 1.0})
        self.assertAlmostEqual(times[-1], 5.0, 5)
        self.assertAlmostEqual(outputs.frame['time'].iloc[-1], 5.0, 5)
        self.assertAlmostEqual(outputs[-1]['o1'], -13.2)
        self.assertAlmostEqual(outputs.get_frame_data()['o1'].iloc[-1], -13.2)
        self.assertIsInstance(outputs[-1], m.OutputContainer)

        class MockProgModelStateNdarray(MockProgModel):
            def next_state(self, x, u, dt):
                return np.array([
                    [x['a'] + u['i1']*dt],
                    [x['b']],
                    [x['c'] - u['i2']],
                    [x['t'] + dt]]
                )

        m = MockProgModelStateNdarray(
            process_noise_dist='none', 
            measurement_noise_dist='none')

        # Any event, default
<<<<<<< HEAD
        (times, inputs, states, outputs, event_states) = m.simulate_to_threshold(load, {'o1': 0.8}, **{'dt': 0.5, 'save_freq': 1.0})

=======
        config = {'dt': 0.5, 'save_freq': 1.0}
        (times, _, _, outputs, _) = m.simulate_to_threshold(
            load,
            {'o1': 0.8},
            **config)
>>>>>>> a7abdf0d
        self.assertAlmostEqual(times[-1], 5.0, 5)
        self.assertAlmostEqual(inputs.frame['time'].iloc[-1], 5.0, 5)
        self.assertAlmostEqual(states.frame['time'].iloc[-1], 5.0, 5)
        self.assertAlmostEqual(outputs.frame['time'].iloc[-1], 5.0, 5)
        self.assertAlmostEqual(event_states.frame['time'].iloc[-1], 5.0, 5)

    def test_size(self):
        m = MockProgModel()
        size = sys.getsizeof(m)
        self.assertLess(size, 7500)

        # Adding a parameter
        m.parameters['test'] = 8675309
        size2 = sys.getsizeof(m)

        # Check that size increases
        self.assertLess(size, size2)

        # Size difference should be slightly more than the size of key & value
        # The difference is overhead for the dict
        # Note- have to use an uncommon number for this to work
        # This is because of python's memory allocation
        diff = size2 - size
        sum_of_parts = sys.getsizeof('test') + sys.getsizeof(8675309)
        self.assertLess(sum_of_parts, diff)
        self.assertLess(diff-sum_of_parts, 100)

        # Adding other attributes
        m._test_value = 123456789
        size3 = sys.getsizeof(m)

        # Check that size increases
        self.assertLess(size2, size3)

        # Size difference should be slightly more than the size of key & value
        # The difference is overhead for the dict
        diff = size3 - size2
        sum_of_parts = sys.getsizeof('_test_value') + sys.getsizeof(123456789)
        self.assertLess(sum_of_parts, diff)
        self.assertLess(diff-sum_of_parts, 100)

        # Add list into parameters
        m.parameters['test_list'] = [79534, 84392, 93333, -243934, 23233]
        size4 = sys.getsizeof(m)

        # Check that size increases
        self.assertLess(size3, size4)

        # Size difference should be slightly more than the size of key & value
        # The difference is overhead for the dict
        diff = size4 - size3
        sum_of_parts = sys.getsizeof('test_list') + sys.getsizeof([79534, 84392, 93333, -243934, 23233])
        self.assertLess(sum_of_parts, diff)

        # Note that adding as a parameter is expected to be similar
        # This is because it uses the same logic in the callback

        # Adding something already seen
        m.parameters['recursive'] = m
        size5 = sys.getsizeof(m)

        # Check that size increases (for key)
        self.assertLess(size4, size5)

        # Size difference should be slightly more than the size of key
        # size of value is skipped because it is already seen
        # The difference is overhead for the dict
        diff = size5 - size4
        sum_of_parts = sys.getsizeof('recursive')
        self.assertLess(sum_of_parts, diff)
        self.assertLess(diff-sum_of_parts, 100)

    def test_templates(self):
        import prog_model_template
        m = prog_model_template.ProgModelTemplate()

    def test_derived(self):
        m = MockModelWithDerived()
        self.assertAlmostEqual(m.parameters['p1'], 1.2, 5)
        self.assertAlmostEqual(m.parameters['p2'], 1.2, 5)
        self.assertAlmostEqual(m.parameters['p3'], 1.2, 5)
        self.assertAlmostEqual(m.parameters['p4'], -2.4, 5)

        m.parameters['p1'] = 2.4
        self.assertAlmostEqual(m.parameters['p1'], 2.4, 5)
        self.assertAlmostEqual(m.parameters['p2'], 2.4, 5)
        self.assertAlmostEqual(m.parameters['p3'], 2.4, 5)
        self.assertAlmostEqual(m.parameters['p4'], -4.8, 5)

        m.parameters['p2'] = 5
        self.assertAlmostEqual(m.parameters['p1'], 2.4, 5)  # No change
        self.assertAlmostEqual(m.parameters['p2'], 5, 5)
        self.assertAlmostEqual(m.parameters['p3'], 5, 5)
        self.assertAlmostEqual(m.parameters['p4'], -10, 5)

    def test_broken_models(self):


        class missing_states(PrognosticsModel):
            inputs = ['i1', 'i2']
            outputs = ['o1']
            parameters = {'process_noise': 0.1}
            def initialize(self, u, z):
                pass
            def next_state(self, x, u, dt):
                pass
            def output(self, x):
                pass
        

        class empty_states(PrognosticsModel):
            states = []
            inputs = ['i1', 'i2']
            outputs = ['o1']
            parameters = {'process_noise': 0.1}
            def initialize(self, u, z):
                pass
            def next_state(self, x, u, dt):
                pass
            def output(self, x):
                pass
        

        class missing_inputs(PrognosticsModel):
            states = ['x1', 'x2']
            outputs = ['o1']
            parameters = {'process_noise': 0.1}
            def initialize(self, u, z):
                pass
            def next_state(self, x, u, dt):
                pass
            def output(self, x):
                pass
        

        class missing_outputs(PrognosticsModel):
            states = ['x1', 'x2']
            inputs = ['i1']
            parameters = {'process_noise': 0.1}
            def initialize(self, u, z):
                pass
            def next_state(self, x, u, dt):
                pass
            def output(self, x):
                pass
        

        class missing_initiialize(PrognosticsModel):
            inputs = ['i1']
            states = ['x1', 'x2']
            outputs = ['o1']
            parameters = {'process_noise': 0.1}
            def next_state(self, x, u, dt):
                pass
            def output(self, x):
                pass
        

        class missing_output(PrognosticsModel):
            inputs = ['i1']
            states = ['x1', 'x2']
            outputs = ['o1']
            parameters = {'process_noise': 0.1}
            def initialize(self, u, z):
                pass
            def next_state(self, x, u, dt):
                pass

        with self.assertRaises(ProgModelTypeError):
            m = missing_states()

        m = empty_states()
        self.assertEqual(len(m.states), 0)

        m = missing_inputs()
        self.assertEqual(len(m.inputs), 0)

        m = missing_outputs()
        self.assertEqual(len(m.outputs), 0)

        m = missing_initiialize()
        # Should work- initialize is now optional

        m = missing_output()
        # Should work- output is now optional

    def __noise_test(self, noise_key, dist_key, keys):
        m = MockProgModel(**{noise_key: 0.0})
        for key in keys:
            self.assertIn(key, m.parameters[noise_key])
            self.assertAlmostEqual(m.parameters[noise_key][key], 0.0)

        i = 0
        noise = {}
        for key in keys:
            noise[key] = i
            i += 1
        m = MockProgModel(**{noise_key: noise})
        for key in keys:
            self.assertIn(key, m.parameters[noise_key])
            self.assertAlmostEqual(m.parameters[noise_key][key], noise[key])

        def add_one(self, x):
            return {key: value + 1 for (key, value) in x.items()}
        m = MockProgModel(**{noise_key: add_one})
        x = getattr(m, "apply_{}".format(noise_key))({key: 1 for key in keys})
        self.assertEqual(x[keys[0]], 2)

        with self.assertRaises(Exception):
            noise = []
<<<<<<< HEAD
            m = MockProgModel(**{noise_key: noise})
            self.fail("Should have raised exception - improper format")
        except Exception:
            pass            
=======
            m = MockProgModel(**{noise_key: noise})         
>>>>>>> a7abdf0d

        # Test that it ignores process_noise_dist in case where process_noise is a function
        m = MockProgModel(**{noise_key: add_one, dist_key: 'invalid one'})
        x = getattr(m, "apply_{}".format(noise_key))({key: 1 for key in keys})
        self.assertEqual(x[keys[0]], 2)

        # Invalid dist
        with self.assertRaises(ProgModelTypeError):
            noise = {key: 0.0 for key in keys}
            m = MockProgModel(**{noise_key: noise, dist_key: 'invalid one'})

        # Invalid dist
        with self.assertRaises(ProgModelTypeError):
            m = MockProgModel(**{noise_key: 0, dist_key: 'invalid one'})

        # Valid distributions
        m = MockProgModel(**{noise_key: 0, dist_key: 'uniform'})
        m = MockProgModel(**{noise_key: 0, dist_key: 'gaussian'})
        m = MockProgModel(**{noise_key: 0, dist_key: 'normal'})
        m = MockProgModel(**{noise_key: 0, dist_key: 'triangular'})

    def test_isdiscrete_iscontinuous(self):
        m = ThrownObject()
        self.assertTrue(m.is_discrete)
        self.assertFalse(m.is_continuous)

        m = BatteryElectroChemEOD()
        self.assertTrue(m.is_continuous)
        self.assertFalse(m.is_discrete)
        
    def test_process_noise(self):
        self.__noise_test('process_noise', 'process_noise_dist', MockProgModel.states)

        m = MockProgModel()

        # All states except for the last one
        noise = {key: 1 for key in list(m.states)[:-1]}
        m.parameters['process_noise'] = noise
        for key in list(m.states)[:-1]:
            self.assertEqual(m.parameters['process_noise'][key], 1)
        # That key should be 0 (default)
        self.assertEqual(m.parameters['process_noise'][list(m.states)[-1]], 0)

    def test_measurement_noise(self):
        self.__noise_test('measurement_noise', 'measurement_noise_dist', MockProgModel.outputs)

        m = MockProgModel()

        # All outputs except for the last one
        noise = {key: 1 for key in list(m.outputs)[:-1]}
        m.parameters['measurement_noise'] = noise
        for key in list(m.outputs)[:-1]:
            self.assertEqual(m.parameters['measurement_noise'][key], 1)
        # That key should be 0 (default)
        self.assertEqual(m.parameters['measurement_noise'][list(m.outputs)[-1]], 0)

    def test_prog_model(self):
        m = MockProgModel() # Should work- sets default
        m = MockProgModel(process_noise = 0.0)
        x0 = m.initialize()
        self.assertSetEqual(set(x0.keys()), set(m.parameters['x0'].keys()))
        for key, value in m.parameters['x0'].items():
            self.assertEqual(value, x0[key])
        x = m.next_state(x0, {'i1': 1, 'i2': 2.1}, 0.1)
        self.assertAlmostEqual(x['a'], 1.1, 6)
        self.assertAlmostEqual(x['c'], -5.3, 6)
        self.assertEqual(x['b'], 5)
        z = m.output(x)
        self.assertAlmostEqual(z['o1'], 0.8, 5)
        e = m.event_state({'t': 0})
        t = m.threshold_met({'t': 0})
        self.assertAlmostEqual(e['e1'], 1.0, 5)
        self.assertFalse(t['e1'])
        e = m.event_state({'t': 5})
        self.assertAlmostEqual(e['e1'], 0.0, 5)
        t = m.threshold_met({'t': 5})
        self.assertTrue(t['e1'])
        t = m.threshold_met({'t': 10})
        self.assertTrue(t['e1'])

    def test_default_es_and_tm(self):
        # Test 1: TM only
        class NoES(MockModel, PrognosticsModel):
            events = ['e1', 'e2']

            def threshold_met(self, _):
                return {'e1': False, 'e2': True}

        m = NoES()

        self.assertDictEqual(m.threshold_met({}), {'e1': False, 'e2': True})
        self.assertDictEqual(m.event_state({}), {'e1': 1.0, 'e2': 0.0})

        # Test 2: ES only
        class NoTM(MockModel, PrognosticsModel):
            events = ['e1', 'e2']

            def event_state(self, _):
                return {'e1': 0.0, 'e2': 1.0}
        
        m = NoTM()

        self.assertDictEqual(m.threshold_met({}), {'e1': True, 'e2': False})
        self.assertDictEqual(m.event_state({}), {'e1': 0.0, 'e2': 1.0})

        # Test 3: Neither ES or TM 
        class NoESTM(MockModel, PrognosticsModel):
            events = []

        m = NoESTM()
        self.assertDictEqual(m.threshold_met({}), {})
        self.assertDictEqual(m.event_state({}), {})

    def test_pickle(self):
        m = MockProgModel(p1 = 1.3)
        pickle.dump(m, open('model_test.pkl', 'wb'))
        m2 = pickle.load(open('model_test.pkl', 'rb'))
        isinstance(m2, MockProgModel)
        self.assertEqual(m.parameters['p1'], m2.parameters['p1'])
        self.assertEqual(m, m2)

    def test_sim_to_thresh(self):
        m = MockProgModel(process_noise = 0.0)
        def load(t, x=None):
            return {'i1': 1, 'i2': 2.1}

        # Any event, default
        (times, inputs, states, outputs, event_states) = m.simulate_to_threshold(load, {'o1': 0.8}, **{'dt': 0.5, 'save_freq': 1.0})
        self.assertAlmostEqual(times[-1], 5.0, 5)

        # Any event, initial state 
        x0 = {'a': 1, 'b': 5, 'c': -3.2, 't': -1}
        (times, inputs, states, outputs, event_states) = m.simulate_to_threshold(load, {'o1': 0.8}, **{'dt': 0.5, 'save_freq': 1.0, 'x': x0})
        self.assertAlmostEqual(times[-1], 6.0, 5)
        self.assertAlmostEqual(states[0]['t'], -1.0, 5)

        # Any event, manual
        (times, inputs, states, outputs, event_states) = m.simulate_to_threshold(load, {'o1': 0.8}, **{'dt': 0.5, 'save_freq': 1.0}, threshold_keys=['e1', 'e2'])
        self.assertAlmostEqual(times[-1], 5.0, 5)

        # Only event 2
        (times, inputs, states, outputs, event_states) = m.simulate_to_threshold(load, {'o1': 0.8}, **{'dt': 0.5, 'save_freq': 1.0}, threshold_keys=['e2'])
        self.assertAlmostEqual(times[-1], 15.0, 5)

        # Threshold before event
        (times, inputs, states, outputs, event_states) = m.simulate_to_threshold(load, {'o1': 0.8}, **{'dt': 0.5, 'save_freq': 1.0, 'horizon': 5.0}, threshold_keys=['e2'])
        self.assertAlmostEqual(times[-1], 5.0, 5)

        # Threshold after event
        (times, inputs, states, outputs, event_states) = m.simulate_to_threshold(load, {'o1': 0.8}, **{'dt': 0.5, 'save_freq': 1.0, 'horizon': 20.0}, threshold_keys=['e2'])
        self.assertAlmostEqual(times[-1], 15.0, 5)

        # No thresholds
        (times, inputs, states, outputs, event_states) = m.simulate_to_threshold(load, {'o1': 0.8}, **{'dt': 0.5, 'save_freq': 1.0, 'horizon': 20.0}, threshold_keys=[])
        self.assertAlmostEqual(times[-1], 20.0, 5)

        # No thresholds and no horizon
        with self.assertRaises(ProgModelInputException):
            (times, inputs, states, outputs, event_states) = m.simulate_to_threshold(load, {'o1': 0.8}, **{'dt': 0.5, 'save_freq': 1.0}, threshold_keys=[])

        # No events and no horizon
        m_noevents = OneInputNoOutputNoEventLM()
        with self.assertRaises(ProgModelInputException):
            (times, inputs, states, outputs, event_states) = m_noevents.simulate_to_threshold(load, {'o1': 0.8}, **{'dt': 0.5, 'save_freq': 1.0})

        # Custom thresholds met eqn- both keys
        def thresh_met(thresholds):
            return all(thresholds.values())
        config = {'dt': 0.5, 'save_freq': 1.0, 'horizon': 20.0, 'thresholds_met_eqn': thresh_met}
        (times, inputs, states, outputs, event_states) = m.simulate_to_threshold(load, {'o1': 0.8}, **config, threshold_keys=['e1', 'e2'])
        self.assertAlmostEqual(times[-1], 15.0, 5)

        # With no events and no horizon, but a threshold met eqn
        # Should still run
        def thresh_met(thresholds):
            return True
        linear_load = lambda t, x=None: m_noevents.InputContainer({'u1': 1})
        (times, inputs, states, outputs, event_states) = m_noevents.simulate_to_threshold(linear_load, {'o1': 0.8}, **{'dt': 0.5, 'save_freq': 1.0, 'thresholds_met_eqn': thresh_met})
        self.assertListEqual(times, [0, 0.5]) # Only one step

        with self.assertRaises(ProgModelInputException):
            (times, inputs, states, outputs, event_states) = m.simulate_to_threshold(load, {'o1': 0.8}, threshold_keys=['e1', 'e2', 'e3'], **{'dt': 0.5, 'save_freq': 1.0})

    def test_sim_past_thresh(self):
        m = MockProgModel(process_noise = 0.0)
        def load(t, x=None):
            return {'i1': 1, 'i2': 2.1}

        (times, inputs, states, outputs, event_states) = m.simulate_to(6, load, {'o1': 0.8}, **{'dt': 0.5, 'save_freq': 1.0})
        self.assertAlmostEqual(times[-1], 6.0, 5)

    def test_sim_namedtuple_access(self):
        m = MockProgModel(process_noise = 0.0)
        def load(t, x=None):
            return {'i1': 1, 'i2': 2.1}
        (times, inputs, states, outputs, event_states) = m.simulate_to(6, load, {'o1': 0.8}, **{'dt': 0.5, 'save_freq': 1.0})
        named_results = m.simulate_to(6, load, {'o1': 0.8}, **{'dt': 0.5, 'save_freq': 1.0})
        self.assertEqual(times, named_results.times)
        self.assertEqual(inputs, named_results.inputs)
        self.assertEqual(states, named_results.states)
        self.assertEqual(outputs, named_results.outputs)
        self.assertEqual(event_states, named_results.event_states)
        
    def test_next_time_fcn(self):
        m = MockProgModel(process_noise = 0.0)
        def load(t, x=None):
            return {'i1': 1, 'i2': 2.1}


        # Any event, default
        (times, inputs, states, outputs, event_states) = m.simulate_to_threshold(load, {'o1': 0.8}, **{'dt': 1, 'save_freq': 1e-99})
        self.assertEqual(len(times), 6)

        def next_time(t, x):
            return 0.5

        # With next_time
        (times, inputs, states, outputs, event_states) = m.simulate_to_threshold(load, {'o1': 0.8}, **{'save_freq': 1e-99, 'dt': next_time})
        self.assertEqual(len(times), 11)

    def test_sim_measurement_noise(self):
        m = MockProgModel(process_noise = 0.0, measurement_noise = 1)
        def load(t, x=None):
            return {'i1': 1, 'i2': 2.1}

        ## Simulate
        (times, inputs, states, outputs, event_states) = m.simulate_to(3.5, load, {'o1': 0.8}, **{'dt': 0.5, 'save_freq': 1.0})

        # Check times
        for t in range(0, 4):
            self.assertAlmostEqual(times[t], t, 5)
        self.assertEqual(len(times), 5)
        self.assertAlmostEqual(times[-1], 3.5, 5) # Save last step (even though it's not on a savepoint)
        
        # Check inputs
        self.assertEqual(len(inputs), 5)
        for i in inputs:
            i0 = {'i1': 1, 'i2': 2.1}
            for key in i.keys():
                self.assertEqual(i[key], i0[key], "Future loading error")

        # Check states
        self.assertEqual(len(states), 5)
        a = [1, 2, 3, 4, 4.5]
        c = [-3.2, -7.4, -11.6, -15.8, -17.9]
        for (ai, ci, x) in zip(a, c, states):
            self.assertAlmostEqual(x['a'], ai, 5)
            self.assertEqual(x['b'], 5)
            self.assertAlmostEqual(x['c'], ci, 5)

        # Check outputs
        self.assertEqual(len(outputs), 5)
        o = [2.8, -0.4, -3.6, -6.8, -8.4]
        for (oi, z) in zip(o, outputs): 
            # Noise will make output not equal the expected
            self.assertNotEqual(round(z['o1'], 6), round(oi, 6))

        ## Now with no measurmeent Noise
        m = MockProgModel(process_noise = 0.0, measurement_noise = 0.0)
        def load(t, x=None):
            return {'i1': 1, 'i2': 2.1}

        ## Simulate
        (times, inputs, states, outputs, event_states) = m.simulate_to(3.5, load, {'o1': 0.8}, **{'dt': 0.5, 'save_freq': 1.0})

        # Check times
        for t in range(0, 4):
            self.assertAlmostEqual(times[t], t, 5)
        self.assertEqual(len(times), 5)
        self.assertAlmostEqual(times[-1], 3.5, 5) # Save last step (even though it's not on a savepoint)
        
        # Check inputs
        self.assertEqual(len(inputs), 5)
        for i in inputs:
            i0 = {'i1': 1, 'i2': 2.1}
            for key in i.keys():
                self.assertEqual(i[key], i0[key], "Future loading error")

        # Check states
        self.assertEqual(len(states), 5)
        a = [1, 2, 3, 4, 4.5]
        c = [-3.2, -7.4, -11.6, -15.8, -17.9]
        for (ai, ci, x) in zip(a, c, states):
            self.assertAlmostEqual(x['a'], ai, 5)
            self.assertEqual(x['b'], 5)
            self.assertAlmostEqual(x['c'], ci, 5)

        # Check outputs
        self.assertEqual(len(outputs), 5)
        o = [2.8, -0.4, -3.6, -6.8, -8.4]
        for (oi, z) in zip(o, outputs): 
            # Lack of noise will make output as expected
            self.assertEqual(round(z['o1'], 6), round(oi, 6))

    def test_estimate_params(self):
        m = ThrownObject()
        results = m.simulate_to_threshold(save_freq=0.5)
        data = [(results.times, results.inputs, results.outputs)]
        gt = m.parameters.copy()

        # Now lets reset some parameters
        m.parameters['thrower_height'] = 1.5
        m.parameters['throwing_speed'] = 25
        keys = ['thrower_height', 'throwing_speed', 'g']
        m.estimate_params(data, keys)
        for key in keys:
            self.assertAlmostEqual(m.parameters[key], gt[key], 2)

        # Now with limits that dont include the true values
        m.parameters['thrower_height'] = 1.5
        m.parameters['throwing_speed'] = 25
        m.estimate_params(data, keys, bounds=((0, 4), (20, 37), (-20, 0)))
        for key in keys:
            self.assertNotEqual(m.parameters[key], gt[key])

        # Now with limits that do include the true values
        m.estimate_params(data, keys, bounds=((0, 8), (20, 42), (-20, -5)))
        for key in keys:
            self.assertAlmostEqual(m.parameters[key], gt[key], 2)

        # Try incomplete list:
        with self.assertRaises(ValueError):
            # Missing bound
            m.estimate_params(data, keys, bounds=((0, 4), (20, 42)))
        with self.assertRaises(ValueError):
            # Extra bound
            m.estimate_params(data, keys, bounds=((0, 4), (20, 42), (-20, 0), (-20, 10)))

        # Dictionary bounds
        m.estimate_params(data, keys, bounds={'thrower_height': (0, 4), 'throwing_speed': (20, 42), 'g': (-20, 0)})
        for key in keys:
            self.assertAlmostEqual(m.parameters[key], gt[key], 2)

        # Dictionary bounds - missing
        # Will fill with (-inf, inf)
        m.estimate_params(data, keys, bounds={'thrower_height': (0, 4), 'throwing_speed': (20, 42)})
        for key in keys:
            self.assertAlmostEqual(m.parameters[key], gt[key], 2)

        # Dictionary bounds - extra
        m.estimate_params(data, keys, bounds={'thrower_height': (0, 4), 'throwing_speed': (20, 42), 'g': (-20, 0), 'dummy': (-50, 0)})
        for key in keys:
            self.assertAlmostEqual(m.parameters[key], gt[key], 2)

        # Bounds - wrong type
        with self.assertRaises(ValueError):
            # bounds isn't tuple or dict
            m.estimate_params(data, keys, bounds=0)
        with self.assertRaises(ValueError):
            # bounds isn't tuple or dict
            m.estimate_params(data, keys, bounds='a')
        with self.assertRaises(ValueError):
            # Item isn't a tuple
            m.estimate_params(data, keys, bounds={'g': 7})
        with self.assertRaises(ValueError):
            # Tuple isn't of size 2
            m.estimate_params(data, keys, bounds={'g': (7,)})

        # With inputs, outputs, and times
        m.parameters['thrower_height'] = 1.5
        m.parameters['throwing_speed'] = 25
        m.estimate_params(times=[results.times], inputs=[results.inputs], outputs=[results.outputs], keys=keys)
        for key in keys:
            self.assertAlmostEqual(m.parameters[key], gt[key], 2)

        # No keys
        m.parameters['thrower_height'] = 1.5
        m.parameters['throwing_speed'] = 25
        m.estimate_params(data)
        for key in keys:
            self.assertAlmostEqual(m.parameters[key], gt[key], 2)
            
    def test_sim_prog(self):
        m = MockProgModel(process_noise = 0.0)
        def load(t, x=None):
            return {'i1': 1, 'i2': 2.1}
        
        ## Check inputs
        (times, inputs, states, outputs, event_states) = m.simulate_to(0, load, {'o1': 0.8})
        self.assertEqual(len(times), 1)

        with self.assertRaises(ProgModelInputException):
            m.simulate_to(-30, load, {'o1': 0.8})

        with self.assertRaises(ProgModelInputException):
            m.simulate_to([12], load, {'o1': 0.8})

        with self.assertRaises(ProgModelInputException):
            m.simulate_to(12, load, {'o2': 0.9})

        with self.assertRaises(ProgModelInputException):
            m.simulate_to(12, 132, {'o1': 0.8})

        ## Simulate
        (times, inputs, states, outputs, event_states) = m.simulate_to(3.5, load, {'o1': 0.8}, **{'dt': 0.5, 'save_freq': 1.0})

        # Check times
        for t in range(0, 4):
            self.assertAlmostEqual(times[t], t, 5)
        self.assertEqual(len(times), 5)
        self.assertAlmostEqual(times[-1], 3.5, 5) # Save last step (even though it's not on a savepoint)
        
        # Check inputs
        self.assertEqual(len(inputs), 5)
        for i in inputs:
            i0 = {'i1': 1, 'i2': 2.1}
            for key in i.keys():
                self.assertEqual(i[key], i0[key], "Future loading error")

        # Check states
        self.assertEqual(len(states), 5)
        a = [1, 2, 3, 4, 4.5]
        c = [-3.2, -7.4, -11.6, -15.8, -17.9]
        for (ai, ci, x) in zip(a, c, states):
            self.assertAlmostEqual(x['a'], ai, 5)
            self.assertEqual(x['b'], 5)
            self.assertAlmostEqual(x['c'], ci, 5)

        # Check outputs
        self.assertEqual(len(outputs), 5)
        o = [2.8, -0.4, -3.6, -6.8, -8.4]
        for (oi, z) in zip(o, outputs):
            self.assertAlmostEqual(z['o1'], oi, 5)

        # Check event_states
        self.assertEqual(len(event_states), 5)
        e = [1.0, 0.8, 0.6, 0.4, 0.3]
        for (ei, es) in zip(e, event_states):
            self.assertAlmostEqual(es['e1'], ei, 5)

        ## Check last state saving
        (times, inputs, states, outputs, event_states) = m.simulate_to(3, load, {'o1': 0.8}, **{'dt': 0.5, 'save_freq': 1.0})
        for t in range(0, 4):
            self.assertAlmostEqual(times[t], t, 5)
        self.assertEqual(len(times), 4, "Should be 4 elements in times") # Didn't save last state (because same as savepoint)

        ## Check dt > save_freq
        (times, inputs, states, outputs, event_states) = m.simulate_to(3, load, {'o1': 0.8}, **{'dt': 0.5, 'save_freq': 0.1})
        for t in range(0, 7):
            self.assertAlmostEqual(times[t], t/2, 5)
        self.assertEqual(len(times), 7, "Should be 7 elements in times") # Didn't save last state (because same as savepoint)

        ## Custom Savepoint test - with last state saving
        (times, inputs, states, outputs, event_states) = m.simulate_to(3, load, {'o1': 0.8}, **{'dt': 0.5, 'save_freq': 99.0, 'save_pts': [1.45, 2.45]})
        # Check times
        self.assertAlmostEqual(times[0], 0, 5)
        self.assertAlmostEqual(times[1], 1.5, 5)
        self.assertAlmostEqual(times[2], 2.5, 5)
        self.assertEqual(len(times), 4)
        self.assertAlmostEqual(times[-1], 3.0, 5) # Save last step (even though it's not on a savepoint)
        
        ## Custom Savepoint test
        (times, inputs, states, outputs, event_states) = m.simulate_to(2.5, load, {'o1': 0.8}, **{'dt': 0.5, 'save_freq': 99.0, 'save_pts': [1.45, 2.45]})
        # Check times
        self.assertAlmostEqual(times[0], 0, 5)
        self.assertAlmostEqual(times[1], 1.5, 5)
        self.assertAlmostEqual(times[2], 2.5, 5)
        self.assertEqual(len(times), 3)
        # Last step is a savepoint        

    def test_vectorization(self):
        m = MockProgModel(process_noise = 0.0)
        def load(t, x=None):
            return {'i1': 1, 'i2': 2.1}
        a = np.array([1, 2, 3, 4, 4.5])
        b = np.array([5]*5)
        c = np.array([-3.2, -7.4, -11.6, -15.8, -17.9])
        t = np.array([0, 0.5, 1, 1.5, 2])
        dt = 0.5
        x0 = {'a': deepcopy(a), 'b': deepcopy(b), 'c': deepcopy(c), 't': deepcopy(t)}
        x = m.next_state(x0, load(0), dt)
        for xa, xa0 in zip(x['a'], a):
            self.assertAlmostEqual(xa, xa0+dt)

    def test_sim_prog_inproper_config(self):
        m = MockProgModel(process_noise = 0.0)
        def load(t, x=None):
            return {'i1': 1, 'i2': 2.1}
        
        ## Check inputs
        config = {'dt': [1, 2]}
        with self.assertRaises(ProgModelInputException):
            (times, inputs, states, outputs, event_states) = m.simulate_to(0, load, {'o1': 0.8}, **config)

        config = {'dt': -1}
        with self.assertRaises(ProgModelInputException):
            (times, inputs, states, outputs, event_states) = m.simulate_to(0, load, {'o1': 0.8}, **config)

        config = {'save_freq': [1, 2]}
        with self.assertRaises(ProgModelInputException):
            (times, inputs, states, outputs, event_states) = m.simulate_to(0, load, {'o1': 0.8}, **config)

        config = {'save_freq': -1}
        with self.assertRaises(ProgModelInputException):
            (times, inputs, states, outputs, event_states) = m.simulate_to(0, load, {'o1': 0.8}, **config)

        config = {'horizon': [1, 2]}
        with self.assertRaises(ProgModelInputException):
            (times, inputs, states, outputs, event_states) = m.simulate_to_threshold(load, {'o1': 0.8}, **config)

        config = {'horizon': -1}
        with self.assertRaises(ProgModelInputException):
            (times, inputs, states, outputs, event_states) = m.simulate_to_threshold(load, {'o1': 0.8}, **config)
        
        config = {'thresholds_met_eqn': -1}
        with self.assertRaises(ProgModelInputException):
            (times, inputs, states, outputs, event_states) = m.simulate_to_threshold(load, {'o1': 0.8}, **config)

        # incorrect number of arguments
        config = {'thresholds_met_eqn': lambda a, b: print(a, b)}
        with self.assertRaises(ProgModelInputException):
            (times, inputs, states, outputs, event_states) = m.simulate_to_threshold(load, {'o1': 0.8}, **config)

    def test_sim_modes(self):
        m = ThrownObject(process_noise = 0, measurement_noise = 0)
        def load(t, x=None):
            return m.InputContainer({})

        # Default mode should be auto
        result = m.simulate_to_threshold(load, save_freq = 0.75, save_pts = [1.5, 2.5])
        self.assertListEqual(result.times, [0, 0.75, 1.5, 2.25, 2.5, 3, 3.75])  

        # Auto step size
        result = m.simulate_to_threshold(load, dt = 'auto', save_freq = 0.75, save_pts = [1.5, 2.5])
        self.assertListEqual(result.times, [0, 0.75, 1.5, 2.25, 2.5, 3, 3.75])  

        # Auto step size with a max of 2
        result = m.simulate_to_threshold(load, dt = ('auto', 2), save_freq = 0.75, save_pts = [1.5, 2.5])
        self.assertListEqual(result.times, [0, 0.75, 1.5, 2.25, 2.5, 3, 3.75])  

        # Constant step size of 2
        result = m.simulate_to_threshold(load, dt = ('constant', 2), save_freq = 0.75, save_pts = [1.5, 2.5])
        self.assertListEqual(result.times, [0, 2, 4])  

        # Constant step size of 2
        result = m.simulate_to_threshold(load, dt = 2, save_freq = 0.75, save_pts = [1.5, 2.5])
        self.assertListEqual(result.times, [0, 2, 4])  

        result = m.simulate_to_threshold(load, dt = 2, save_pts = [2.5])
        self.assertListEqual(result.times, [0, 4])  

    def test_sim_rk4(self):
        # With non-linear model
        m = ThrownObject()
        def load(t, x=None):
            return m.InputContainer({})
        
        with self.assertRaises(ProgModelException):
            m.simulate_to_threshold(load, integration_method='rk4')
        # With linear model
        m = LinearThrownObject(process_noise = 0, measurement_noise = 0)
        result = m.simulate_to_threshold(load, dt = 0.1, integration_method='rk4')
        self.assertAlmostEqual(result.times[-1], 8.3)

    # when range specified when state doesnt exist or entered incorrectly
    def test_state_limits(self):
        m = MockProgModel()
        m.state_limits = {
            't': (-100, 100)
        }
        x0 = m.initialize()

        def load(t, x=None):
            return m.InputContainer({'i1': 1, 'i2': 2.1})

        # inside bounds using simulate_to
        x0['t'] = 0
        (times, inputs, states, outputs, event_states) = m.simulate_to(0.001, load, {'o1': 0.8}, x = x0)
        self.assertGreaterEqual(states[1]['t'], -100)
        self.assertLessEqual(states[1]['t'], 100)

        # now using the apply_limits function
        x0['t'] = 0
        x = m.apply_limits(x0)
        self.assertAlmostEqual(x['t'], 0, 9)

        # outside low boundary
        x0['t'] = -200
        (times, inputs, states, outputs, event_states) = m.simulate_to(0.001, load, {'o1': 0.8}, x = x0)
        self.assertAlmostEqual(states[1]['t'], -100)

        x0['t'] = -200
        x = m.apply_limits(x0)
        self.assertAlmostEqual(x['t'], -100, 9)

        # outside high boundary
        x0['t'] = 200
        (times, inputs, states, outputs, event_states) = m.simulate_to(0.001, load, {'o1': 0.8}, x = x0)
        self.assertAlmostEqual(states[1]['t'], 100)

        x0['t'] = 200
        x = m.apply_limits(x0)
        self.assertAlmostEqual(x['t'], 100, 9)

        # at low boundary
        x0['t'] = -100
        (times, inputs, states, outputs, event_states) = m.simulate_to(0.001, load, {'o1': 0.8}, x = x0)
        self.assertGreaterEqual(states[1]['t'], -100)
        self.assertLessEqual(states[1]['t'], 100)

        x0['t'] = -100
        x = m.apply_limits(x0)
        self.assertAlmostEqual(x['t'], -100, 9)

        # at high boundary
        x0['t'] = 100
        (times, inputs, states, outputs, event_states) = m.simulate_to(0.001, load, {'o1': 0.8}, x = x0)
        self.assertGreaterEqual(states[1]['t'], -100)
        self.assertLessEqual(states[1]['t'], 100)

        x0['t'] = 100
        x = m.apply_limits(x0)
        self.assertAlmostEqual(x['t'], 100, 9)

        # Vectorized inputs - high and low
        x0 = m.StateContainer(np.array([[1]*3, [5]*3, [-3.2]*3,[50, -150, 125]]))
        x = m.apply_limits(x0)
        self.assertListEqual(list(x['t']), [50, -100, 100])

        # when state doesn't exist
        with self.assertRaises(Exception):
            x0['n'] = 0
            (times, inputs, states, outputs, event_states) = m.simulate_to(0.001, load, {'o1': 0.8}, x = x0)

        # when state entered incorrectly
        with self.assertRaises(Exception):
            x0['t'] = 'f'
            (times, inputs, states, outputs, event_states) = m.simulate_to(0.001, load, {'o1': 0.8}, x = x0)

        # when boundary entered incorrectly
        with self.assertRaises(Exception):
            m.state_limits = { 't': ('f', 100) }
            x0['t'] = 0
            (times, inputs, states, outputs, event_states) = m.simulate_to(0.001, load, {'o1': 0.8}, x = x0)

        with self.assertRaises(Exception):
            m.state_limits = { 't': (-100, 'f') }
            x0['t'] = 0
            (times, inputs, states, outputs, event_states) = m.simulate_to(0.001, load, {'o1': 0.8}, x = x0)

        with self.assertRaises(Exception):
            m.state_limits = { 't': (100) }
            x0['t'] = 0
            (times, inputs, states, outputs, event_states) = m.simulate_to(0.001, load, {'o1': 0.8}, x = x0)

    def test_progress_bar(self):
        m = MockProgModel(process_noise = 0.0)
        def load(t, x=None):
            return {'i1': 1, 'i2': 2.1}

        # Define output redirection
        capturedOutput = io.StringIO()
        sys.stdout = capturedOutput


        # Test progress bar matching
        simulate_results = m.simulate_to_threshold(load, {'o1': 0.8}, **{'dt': 0.5, 'save_freq': 1.0}, print=False, progress=True)
        capture_split =  [l+"%" for l in capturedOutput.getvalue().split("%") if l][:11]
        percentage_vals = [0, 9, 19, 30, 40, 50, 60, 70, 80, 90, 100]
        for i in range(len(capture_split)):
            actual = '%s |%s| %s%% %s' % ("Progress", "█" * percentage_vals[i] + '-' * (100 - percentage_vals[i]), str(percentage_vals[i])+".0","")
            self.assertEqual(capture_split[i].strip(), actual.strip())
        
    def test_containers(self):
        m = ThrownObject()
        c1 = m.StateContainer({'x': 1.7, 'v': 40})
        c2 = m.StateContainer(np.array([[1.7], [40]]))
        self.assertTrue(c1.data.equals(c2.data))
        self.assertTrue(c2.data.equals(c1.data))
        self.assertEqual(c1, c2)
        self.assertListEqual(list(c1.keys()), m.states)

        input_c1 = m.InputContainer({})
        input_c2 = m.InputContainer(np.array([]))
        self.assertEqual(input_c1, input_c2)
        # Issue with index in pd.DataFrame, check with empty
        self.assertTrue(input_c1.data.empty and input_c2.data.empty)
        self.assertListEqual(list(input_c1.keys()), m.inputs)

        output_c1 = m.OutputContainer({'x': 1.7})
        output_c2 = m.OutputContainer(np.array([[1.7]]))
        self.assertEqual(output_c1, output_c2)
        self.assertTrue(output_c1.data.equals(output_c2.data))
        self.assertListEqual(list(output_c1.keys()), m.outputs)

    def test_thrown_object_drag(self):
        def future_load(t, x=None):
            return {}
        event = 'impact'
        m_nd = ThrownObject(process_noise_dist = 'none')
        
        # Create no drag model ('cd' = 0)
        m_nd.parameters['cd'] = 0
        simulated_results_nd = m_nd.simulate_to_threshold(future_load, threshold_keys=[event], dt=0.005, save_freq=1)
        # Create default drag model ('cd' = 0.007)
        m_df = ThrownObject(process_noise_dist = 'none')
        simulated_results_df = m_df.simulate_to_threshold(future_load, threshold_keys=[event], dt=0.005, save_freq=1)
        # Create high drag model ('cd' = 1.0)
        m_hi = ThrownObject(process_noise_dist = 'none')
        m_hi.parameters['cd'] = 1
        simulated_results_hi = m_hi.simulate_to_threshold(future_load, threshold_keys=[event], dt=0.005, save_freq=1)

        # Test no drag simulated results different from default
        self.assertNotEqual(simulated_results_nd.times, simulated_results_df.times)
        self.assertNotEqual(simulated_results_nd.states, simulated_results_df.states)
        self.assertFalse(simulated_results_nd.states.frame.equals(simulated_results_df.states.frame))
        self.assertGreater(simulated_results_nd.times[-1], simulated_results_df.times[-1])
        self.assertGreater(simulated_results_nd.states.frame['time'].iloc[-1], simulated_results_df.states.frame['time'].iloc[-1])

        # Test high drag simulated results different from default
        self.assertNotEqual(simulated_results_hi.times, simulated_results_df.times)
        self.assertNotEqual(simulated_results_hi.states, simulated_results_df.states)
        self.assertFalse(simulated_results_hi.states.frame.equals(simulated_results_df.states.frame))
        self.assertLess(simulated_results_hi.times[-1], simulated_results_df.times[-1])
        self.assertLess(simulated_results_hi.states.frame['time'].iloc[-1], simulated_results_df.states.frame['time'].iloc[-1])

        # Test high drag simulated results different from no drag
        self.assertNotEqual(simulated_results_hi.times, simulated_results_nd.times)
        self.assertNotEqual(simulated_results_hi.states, simulated_results_nd.states)
        self.assertFalse(simulated_results_hi.states.frame.equals(simulated_results_nd.states.frame))

    def test_composite_broken(self):
        m1 = OneInputOneOutputNoEventLM()
        # Insufficient number of models
        with self.assertRaises(ValueError):
            CompositeModel([])
        with self.assertRaises(ValueError):
            CompositeModel([m1])
        
        # Wrong type
        with self.assertRaises(ValueError):
            CompositeModel([m1, m1, 'abc'])

        # Incorrect named format
        with self.assertRaises(ValueError):
            # Too many elements
            CompositeModel([('a', m1, 'Something else'), ('b', m1)])
        with self.assertRaises(ValueError):
            # Not a string
            CompositeModel([(m1, m1)])
        with self.assertRaises(ValueError):
            # Not a model
            CompositeModel([('a', 'b')])
        with self.assertRaises(ValueError):
            # Too few elements
            CompositeModel([(m1, )])

        # Incorrect connections
        with self.assertRaises(ValueError):
            # without model name
            CompositeModel([m1, m1], connections=[('z1', 'u1')])
        with self.assertRaises(ValueError):
            # broken in
            CompositeModel([m1, m1], connections=[('z1', 'OneInputOneOutputNoEventLM.u1')])
        with self.assertRaises(ValueError):
            # broken out
            CompositeModel([m1, m1], connections=[('OneInputOneOutputNoEventLM.z1', 'u1')])
        with self.assertRaises(ValueError):
            # Switched
            CompositeModel([m1, m1], connections=[('OneInputOneOutputNoEventLM.u1', 'OneInputOneOutputNoEventLM_2.z1')])
        with self.assertRaises(ValueError):
            # Improper format - too long
            CompositeModel([m1, m1], connections=[('OneInputOneOutputNoEventLM.z1', 'OneInputOneOutputNoEventLM.u1', 'Something else')])
        with self.assertRaises(ValueError):
            # Improper format - not a string
            CompositeModel([m1, m1], connections=[(m1, m1)])
        with self.assertRaises(ValueError):
            # Improper format - too short
            CompositeModel([m1, m1], connections=[('OneInputOneOutputNoEventLM.z1', )])
        with self.assertRaises(ValueError):
            # Improper format - not a tuple
            CompositeModel([m1, m1], connections=['m1'])

        # Incorrect outputs
        with self.assertRaises(ValueError):
            # without model name
            CompositeModel([m1, m1], outputs=['z1'])
        with self.assertRaises(ValueError):
            # extra
            CompositeModel([m1, m1], outputs=['OneInputOneOutputNoEventLM.z1', 'OneInputOneOutputNoEventLM_2.z1', 'z1'])

    def test_composite(self):        
        m1 = OneInputOneOutputNoEventLM()
        m2 = OneInputNoOutputOneEventLM()
        m1_withpm = OneInputOneOutputNoEventLMPM()

        # Test with no connections
        m_composite = CompositeModel([m1, m1])
        self.assertSetEqual(m_composite.states, {'OneInputOneOutputNoEventLM_2.x1', 'OneInputOneOutputNoEventLM.x1'})
        self.assertSetEqual(m_composite.inputs, {'OneInputOneOutputNoEventLM.u1', 'OneInputOneOutputNoEventLM_2.u1'})
        self.assertSetEqual(m_composite.outputs, {'OneInputOneOutputNoEventLM.z1', 'OneInputOneOutputNoEventLM_2.z1'})
        self.assertSetEqual(m_composite.events, set())
        self.assertSetEqual(m_composite.performance_metric_keys, set(), "Shouldn't have any performance metrics")

        x0 = m_composite.initialize()
        self.assertSetEqual(set(x0.keys()), {'OneInputOneOutputNoEventLM_2.x1', 'OneInputOneOutputNoEventLM.x1'})
        self.assertEqual(x0['OneInputOneOutputNoEventLM_2.x1'], 0)
        self.assertEqual(x0['OneInputOneOutputNoEventLM.x1'], 0)
        # Only provide non-zero input for the first model
        u = m_composite.InputContainer({'OneInputOneOutputNoEventLM.u1': 1, 'OneInputOneOutputNoEventLM_2.u1': 0})
        x = m_composite.next_state(x0, u, 1)
        self.assertSetEqual(set(x.keys()), {'OneInputOneOutputNoEventLM_2.x1', 'OneInputOneOutputNoEventLM.x1'})
        self.assertEqual(x['OneInputOneOutputNoEventLM_2.x1'], 0)
        self.assertEqual(x['OneInputOneOutputNoEventLM.x1'], 1)
        z = m_composite.output(x)
        self.assertSetEqual(set(z.keys()), {'OneInputOneOutputNoEventLM_2.z1', 'OneInputOneOutputNoEventLM.z1'})
        self.assertEqual(z['OneInputOneOutputNoEventLM_2.z1'], 0)
        self.assertEqual(z['OneInputOneOutputNoEventLM.z1'], 1)
        pm = m_composite.performance_metrics(x)
        self.assertSetEqual(set(pm.keys()), set())

        # With Performance Metrics
        # Everything else should behave the same, so we're only testing the performance metrics
        m_composite = CompositeModel([m1_withpm, m1_withpm])
        self.assertSetEqual(m_composite.performance_metric_keys, {'OneInputOneOutputNoEventLMPM_2.x1+1', 'OneInputOneOutputNoEventLMPM.x1+1'})

        x0 = m_composite.initialize()
        u = m_composite.InputContainer({'OneInputOneOutputNoEventLMPM.u1': 1, 'OneInputOneOutputNoEventLMPM_2.u1': 0})
        x = m_composite.next_state(x0, u, 1)
        pm = m_composite.performance_metrics(x)
        self.assertSetEqual(set(pm.keys()), {'OneInputOneOutputNoEventLMPM_2.x1+1', 'OneInputOneOutputNoEventLMPM.x1+1'})
        self.assertEqual(pm['OneInputOneOutputNoEventLMPM_2.x1+1'], 1)
        self.assertEqual(pm['OneInputOneOutputNoEventLMPM.x1+1'], 2)

        # Test with connections - output, no event
        m_composite = CompositeModel([m1, m1], connections=[('OneInputOneOutputNoEventLM.z1', 'OneInputOneOutputNoEventLM_2.u1')])
        # Additional state to store output
        self.assertSetEqual(m_composite.states, {'OneInputOneOutputNoEventLM_2.x1', 'OneInputOneOutputNoEventLM.x1', 'OneInputOneOutputNoEventLM.z1'})
        # One less input - since it's internally connected
        self.assertSetEqual(m_composite.inputs, {'OneInputOneOutputNoEventLM.u1',})
        self.assertSetEqual(m_composite.outputs, {'OneInputOneOutputNoEventLM.z1', 'OneInputOneOutputNoEventLM_2.z1'})
        self.assertSetEqual(m_composite.events, set())

        x0 = m_composite.initialize()
        self.assertSetEqual(set(x0.keys()), {'OneInputOneOutputNoEventLM_2.x1', 'OneInputOneOutputNoEventLM.x1', 'OneInputOneOutputNoEventLM.z1'})
        self.assertEqual(x0['OneInputOneOutputNoEventLM_2.x1'], 0)
        self.assertEqual(x0['OneInputOneOutputNoEventLM.x1'], 0)
        self.assertEqual(x0['OneInputOneOutputNoEventLM.z1'], 0)
        # DataFrame check, x0
        self.assertEqual(x0.data['OneInputOneOutputNoEventLM_2.x1'][0], 0)
        self.assertEqual(x0.data['OneInputOneOutputNoEventLM.x1'][0], 0)
        self.assertEqual(x0.data['OneInputOneOutputNoEventLM.z1'][0], 0)
        # Only provide non-zero input for first model
        u = m_composite.InputContainer({'OneInputOneOutputNoEventLM.u1': 1})
        x = m_composite.next_state(x0, u, 1)
        self.assertSetEqual(set(x.keys()), {'OneInputOneOutputNoEventLM_2.x1', 'OneInputOneOutputNoEventLM.x1', 'OneInputOneOutputNoEventLM.z1'})
        self.assertEqual(x['OneInputOneOutputNoEventLM_2.x1'], 1) # Propogates through, because of the order. If the connection were the other way it wouldn't
        self.assertEqual(x['OneInputOneOutputNoEventLM.x1'], 1)
        # DataFrame check, x
        self.assertSetEqual(set(x.data.columns.to_list()), {'OneInputOneOutputNoEventLM_2.x1', 'OneInputOneOutputNoEventLM.x1', 'OneInputOneOutputNoEventLM.z1'})
        self.assertEqual(x.data['OneInputOneOutputNoEventLM_2.x1'][0], 1)
        self.assertEqual(x.data['OneInputOneOutputNoEventLM.x1'][0], 1)
        z = m_composite.output(x)
        self.assertSetEqual(set(z.keys()), {'OneInputOneOutputNoEventLM_2.z1', 'OneInputOneOutputNoEventLM.z1'})
        self.assertEqual(z['OneInputOneOutputNoEventLM_2.z1'], 1)
        self.assertEqual(z['OneInputOneOutputNoEventLM.z1'], 1)
        # DataFrame Check, z
        self.assertSetEqual(set(z.data.columns.to_list()), {'OneInputOneOutputNoEventLM_2.z1', 'OneInputOneOutputNoEventLM.z1'})
        self.assertEqual(z.data['OneInputOneOutputNoEventLM_2.z1'][0], 1)
        self.assertEqual(z.data['OneInputOneOutputNoEventLM.z1'][0], 1)

        # Propogate again
        x = m_composite.next_state(x, u, 1)
        self.assertSetEqual(set(x.keys()), {'OneInputOneOutputNoEventLM_2.x1', 'OneInputOneOutputNoEventLM.x1', 'OneInputOneOutputNoEventLM.z1'})
        self.assertEqual(x['OneInputOneOutputNoEventLM_2.x1'], 3) # 1 + 2
        self.assertEqual(x['OneInputOneOutputNoEventLM.x1'], 2)
        # DataFrame Check, x
        self.assertEqual(x.data['OneInputOneOutputNoEventLM_2.x1'][0], 3)
        self.assertEqual(x.data['OneInputOneOutputNoEventLM.x1'][0], 2)

        # Test with connections - state, no event
        m_composite = CompositeModel([m1, m1], connections=[('OneInputOneOutputNoEventLM.x1', 'OneInputOneOutputNoEventLM_2.u1')])
        # No additional state to store output, since state is used for the connection
        self.assertSetEqual(m_composite.states, {'OneInputOneOutputNoEventLM_2.x1', 'OneInputOneOutputNoEventLM.x1'})
        # One less input - since it's internally connected
        self.assertSetEqual(m_composite.inputs, {'OneInputOneOutputNoEventLM.u1',})
        self.assertSetEqual(m_composite.outputs, {'OneInputOneOutputNoEventLM.z1', 'OneInputOneOutputNoEventLM_2.z1'})
        self.assertSetEqual(m_composite.events, set())
        x0 = m_composite.initialize()
        self.assertSetEqual(set(x0.keys()), {'OneInputOneOutputNoEventLM_2.x1', 'OneInputOneOutputNoEventLM.x1'})
        self.assertEqual(x0['OneInputOneOutputNoEventLM_2.x1'], 0)
        self.assertEqual(x0['OneInputOneOutputNoEventLM.x1'], 0)
        # Only provide non-zero input for model 1
        u = m_composite.InputContainer({'OneInputOneOutputNoEventLM.u1': 1})
        x = m_composite.next_state(x0, u, 1)
        self.assertEqual(x['OneInputOneOutputNoEventLM_2.x1'], 1) # Propogates through, because of the order. If the connection were the other way it wouldn't
        self.assertEqual(x['OneInputOneOutputNoEventLM.x1'], 1)
        # DataFrame Check, x
        self.assertEqual(x.data['OneInputOneOutputNoEventLM_2.x1'][0], 1)
        self.assertEqual(x.data['OneInputOneOutputNoEventLM.x1'][0], 1)
        z = m_composite.output(x)
        self.assertEqual(z['OneInputOneOutputNoEventLM_2.z1'], 1)
        self.assertEqual(z['OneInputOneOutputNoEventLM.z1'], 1)
        # DataFrame Check, z
        self.assertEqual(z.data['OneInputOneOutputNoEventLM_2.z1'][0], 1)
        self.assertEqual(z.data['OneInputOneOutputNoEventLM.z1'][0], 1)

        # Propogate again
        x = m_composite.next_state(x, u, 1)
        self.assertSetEqual(set(x.keys()), {'OneInputOneOutputNoEventLM_2.x1', 'OneInputOneOutputNoEventLM.x1'})
        self.assertEqual(x['OneInputOneOutputNoEventLM_2.x1'], 3) # 1 + 2
        self.assertEqual(x['OneInputOneOutputNoEventLM.x1'], 2)
        # DataFrame checks, x
        self.assertSetEqual(set(x.data.columns.to_list()), {'OneInputOneOutputNoEventLM_2.x1', 'OneInputOneOutputNoEventLM.x1'})
        self.assertEqual(x.data['OneInputOneOutputNoEventLM_2.x1'][0], 3)
        self.assertEqual(x.data['OneInputOneOutputNoEventLM.x1'][0], 2)

        # Test with connections - two events
        m_composite = CompositeModel([m2, m2], connections=[('OneInputNoOutputOneEventLM.x1', 'OneInputNoOutputOneEventLM_2.u1')])
        self.assertSetEqual(m_composite.states, {'OneInputNoOutputOneEventLM_2.x1', 'OneInputNoOutputOneEventLM.x1'})
        # One less input - since it's internally connected
        self.assertSetEqual(m_composite.inputs, {'OneInputNoOutputOneEventLM.u1',})
        self.assertSetEqual(m_composite.outputs, set())
        self.assertSetEqual(m_composite.events, {'OneInputNoOutputOneEventLM.x1 == 10', 'OneInputNoOutputOneEventLM_2.x1 == 10'})

        x0 = m_composite.initialize()
        u = m_composite.InputContainer({'OneInputNoOutputOneEventLM.u1': 1})
        x = m_composite.next_state(x0, u, 1) # 1, 1
        x = m_composite.next_state(x, u, 1) # 2, 3
        x = m_composite.next_state(x, u, 1) # 3, 6
        tm = m_composite.threshold_met(x)
        self.assertSetEqual(set(tm.keys()), {'OneInputNoOutputOneEventLM.x1 == 10', 'OneInputNoOutputOneEventLM_2.x1 == 10'})
        self.assertFalse(tm['OneInputNoOutputOneEventLM.x1 == 10'])
        self.assertFalse(tm['OneInputNoOutputOneEventLM_2.x1 == 10'])

        x = m_composite.next_state(x, u, 1) # 4, 10
        es = m_composite.event_state(x)
        self.assertSetEqual(set(es.keys()), {'OneInputNoOutputOneEventLM.x1 == 10', 'OneInputNoOutputOneEventLM_2.x1 == 10'})
        self.assertEqual(es['OneInputNoOutputOneEventLM.x1 == 10'], 0.6)
        self.assertEqual(es['OneInputNoOutputOneEventLM_2.x1 == 10'], 0.0)
        tm = m_composite.threshold_met(x)
        self.assertSetEqual(set(tm.keys()), {'OneInputNoOutputOneEventLM.x1 == 10', 'OneInputNoOutputOneEventLM_2.x1 == 10'})
        self.assertFalse(tm['OneInputNoOutputOneEventLM.x1 == 10'])
        self.assertTrue(tm['OneInputNoOutputOneEventLM_2.x1 == 10'])
        # Test with outputs specified
        m_composite = CompositeModel([m1, m1], connections=[('OneInputOneOutputNoEventLM.x1', 'OneInputOneOutputNoEventLM_2.u1')], outputs=['OneInputOneOutputNoEventLM_2.z1'])
        self.assertSetEqual(m_composite.states, {'OneInputOneOutputNoEventLM_2.x1', 'OneInputOneOutputNoEventLM.x1'})
        self.assertSetEqual(m_composite.inputs, {'OneInputOneOutputNoEventLM.u1',})
        # One less output
        self.assertSetEqual(set(m_composite.outputs), {'OneInputOneOutputNoEventLM_2.z1', })
        self.assertSetEqual(m_composite.events, set())
        x0 = m_composite.initialize()
        z = m_composite.output(x0)
        self.assertSetEqual(set(z.keys()), {'OneInputOneOutputNoEventLM_2.z1', })

        # With Names
        m_composite = CompositeModel([('m1', m1), ('m2', m2)], connections=[('m1.x1', 'm2.u1')])
        self.assertSetEqual(m_composite.states, {'m2.x1', 'm1.x1'})
        self.assertSetEqual(m_composite.inputs, {'m1.u1',})
        self.assertSetEqual(m_composite.outputs, {'m1.z1', })
        self.assertSetEqual(m_composite.events, {'m2.x1 == 10', })
    
    # Fill parameters with different types of objects instead
    def test_parameter_equality(self):

        m1 = LinearThrownObject()
        m2 = LinearThrownObject()

        self.assertTrue(m1.parameters == m2.parameters) #Checking to see if the parameters are equal
        self.assertTrue(m2.parameters == m1.parameters) #Parameters should be equal

        m3 = LinearThrownDiffThrowingSpeed() # A model with a different throwing speed
        self.assertFalse(m1.parameters == m3.parameters)
        self.assertFalse(m3.parameters == m1.parameters) # Checking both directions 

        m4 = LinearThrownObjectDiffDefaultParams() # Model with an extra default parameter.

        self.assertFalse(m1.parameters == m4.parameters)
        self.assertFalse(m4.parameters == m1.parameters) # checking both directions

        m5 = LinearThrownObjectUpdatedInitalizedMethod() # Model with incorrectly initalized throwing height, but same parameters

        self.assertFalse(m1.parameters == m5.parameters) 
        self.assertFalse(m5.parameters == m1.parameters) 

        self.assertTrue(m1.parameters == m2.parameters) # Checking to see previous equal statements stay the same
        self.assertTrue(m2.parameters == m1.parameters)

# This allows the module to be executed directly
def run_tests():
    unittest.main()
    
def main():
    l = unittest.TestLoader()
    runner = unittest.TextTestRunner()
    print("\n\nTesting Base Models")
    result = runner.run(l.loadTestsFromTestCase(TestModels)).wasSuccessful()

    if not result:
        raise Exception("Failed test")

if __name__ == '__main__':
    main()<|MERGE_RESOLUTION|>--- conflicted
+++ resolved
@@ -126,16 +126,8 @@
             measurement_noise_dist='none')
 
         # Any event, default
-<<<<<<< HEAD
+
         (times, inputs, states, outputs, event_states) = m.simulate_to_threshold(load, {'o1': 0.8}, **{'dt': 0.5, 'save_freq': 1.0})
-
-=======
-        config = {'dt': 0.5, 'save_freq': 1.0}
-        (times, _, _, outputs, _) = m.simulate_to_threshold(
-            load,
-            {'o1': 0.8},
-            **config)
->>>>>>> a7abdf0d
         self.assertAlmostEqual(times[-1], 5.0, 5)
         self.assertAlmostEqual(inputs.frame['time'].iloc[-1], 5.0, 5)
         self.assertAlmostEqual(states.frame['time'].iloc[-1], 5.0, 5)
@@ -346,14 +338,11 @@
 
         with self.assertRaises(Exception):
             noise = []
-<<<<<<< HEAD
+
             m = MockProgModel(**{noise_key: noise})
             self.fail("Should have raised exception - improper format")
         except Exception:
             pass            
-=======
-            m = MockProgModel(**{noise_key: noise})         
->>>>>>> a7abdf0d
 
         # Test that it ignores process_noise_dist in case where process_noise is a function
         m = MockProgModel(**{noise_key: add_one, dist_key: 'invalid one'})
