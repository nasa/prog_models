--- conflicted
+++ resolved
@@ -21,25 +21,6 @@
 
 if __name__ == '__main__':
     was_successful = True
-
-<<<<<<< HEAD
-    try:
-        # set stdout (so it wont print)
-        sys.stdout = StringIO()
-        
-        with patch('matplotlib.pyplot.show'):
-            runtime = timeit(_test_ex, number=10)
-            plt.close('all')
-
-        # Reset stdout 
-        sys.stdout = sys.__stdout__
-        print(f"\nExample Runtime: {runtime}")
-    except Exception as e:
-        print("\Benchmarking Failed: ", e)
-        was_successful = False
-
-=======
->>>>>>> 2ae3e384
     print("\n\nTesting individual execution of test files")
 
     # Run tests individually to test them and make sure they can be executed individually
