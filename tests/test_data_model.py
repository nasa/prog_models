# Copyright © 2021 United States Government as represented by the Administrator of the National Aeronautics and Space Administration.  All Rights Reserved.
# This ensures that the directory containing examples is in the python search directories 

from copy import deepcopy
from io import StringIO
import matplotlib.pyplot as plt
import pickle
import sys
import unittest
from unittest.mock import patch
import warnings

from prog_models.data_models import LSTMStateTransitionModel, DataModel, DMDModel
from prog_models.models import ThrownObject


class TestDataModel(unittest.TestCase):
    def setUp(self):
        # set stdout (so it wont print)
        sys.stdout = StringIO()

    def tearDown(self):
        sys.stdout = sys.__stdout__
      
    def _test_simple_case(self,
        DataModelType,
        m = ThrownObject(),
        max_error=2,
        TIMESTEP = 0.01,
        WITH_STATES = True,
        WITH_DT = True,
        **kwargs):

        # Step 1: Generate data
        def future_loading(t, x=None):
            return m.InputContainer({})  # No input for thrown object 

        data = m.simulate_to_threshold(future_loading, threshold_keys='impact', save_freq=TIMESTEP, dt=TIMESTEP)

        if WITH_STATES:
            kwargs['states'] = [data.states, data.states]

        if WITH_DT:
            kwargs['dt'] = TIMESTEP

        # Step 2: Generate model
        m2 = DataModelType.from_data(
            times = [data.times, data.times],
            inputs = [data.inputs, data.inputs],
            outputs = [data.outputs, data.outputs],
            event_states = [data.event_states, data.event_states],
            output_keys = list(m.outputs),
            save_freq = TIMESTEP,
            validation_split=0.5,
            **kwargs)
        
        self.assertIsInstance(m2, DataModelType)
        self.assertIsInstance(m2, DataModel)
        self.assertListEqual(m2.outputs, list(m.outputs))
        
        # Step 3: Use model to simulate_to time of threshold
        t_counter = 0
        x_counter = m.initialize()
        if isinstance(m2, DMDModel):
            future_loading2 = future_loading
        else:
            def future_loading2(t, x=None):
                # Future Loading is a bit complicated here
                # Loading for the resulting model includes the data inputs,
                # and the output from the last timestep
                nonlocal t_counter, x_counter
                z = m.output(x_counter)
                z = m2.InputContainer(z.matrix)
                x_counter = m.next_state(x_counter, future_loading(t), t - t_counter)
                t_counter = t
                return z
        
        results2 = m2.simulate_to(data.times[-1], future_loading2, dt=TIMESTEP, save_freq=TIMESTEP)

        # Have to do it this way because the other way (i.e., using the LSTM model- the states are not a subset)
        # Compare RMSE of the results to the original data
        error = m.calc_error(results2.times, results2.inputs, results2.outputs)
        self.assertLess(error, max_error)

        _stdout = sys.stdout
        sys.stdout = StringIO()
        actual_out = StringIO()
        m2.summary(file=actual_out)
        self.assertEqual(sys.stdout.getvalue(), '')
        self.assertNotEqual(actual_out.getvalue(), '')
        sys.stdout = _stdout

        return m2

    def test_early_stopping(self):
        m = ThrownObject()
        def future_loading(t, x=None):
            return m.InputContainer({})  # No input for thrown object 

        cfg = {
            'dt': 0.1,
            'save_freq': 0.1,
            'window': 4,
            'epochs': 75
        }

        # No early stopping 
        _stdout = sys.stdout
        sys.stdout = StringIO()
        m2 = LSTMStateTransitionModel.from_model(m, [future_loading], early_stop=False, **cfg)
        end = sys.stdout.getvalue().rsplit("Epoch ", 1)[1]
        value = int(end.split(f"/{cfg['epochs']}", 1)[0])
        self.assertEqual(value, cfg['epochs'])

        # With early stopping (default)
        sys.stdout = StringIO()
        # Default = True
        m2 = LSTMStateTransitionModel.from_model(m, [future_loading], **cfg)
        end = sys.stdout.getvalue().rsplit("Epoch ", 1)[1]
        value = int(end.split(f"/{cfg['epochs']}", 1)[0])
        self.assertNotEqual(value, cfg['epochs'])
        sys.stdout = _stdout

    def test_lstm_simple(self):
        m = self._test_simple_case(LSTMStateTransitionModel, window=5, epochs=20, max_error=3)
        self.assertListEqual(m.inputs, ['x_t-1'])
        # Use set below so there's no issue with ordering
        keys = ['x_t-1', 'x_t-2', 'x_t-3', 'x_t-4', 'x_t-5']
        keys.extend([f'_model_output{i}' for i in range(16)])
        self.assertSetEqual(set(m.states), set(keys))

        # Create from model
        LSTMStateTransitionModel(m.parameters['output_model'], m.parameters['state_model'], output_keys=['x'])
        try:
            # Test pickling model m
            with self.assertWarns(RuntimeWarning):
                # Will raise warning suggesting using save and load from keras.
                pickled_m = pickle.dumps(m)
                m2 = pickle.loads(pickled_m)
                self.assertIsInstance(m2, LSTMStateTransitionModel)
                self.assertIsInstance(m2, DataModel)
                self.assertListEqual(m2.outputs, ['x'])

            # Deepcopy test
            m3 = deepcopy(m2)
        except:
            warnings.warn("Pickling not supported for LSTMStateTransitionModel on this system")
            pass

        # More tests in examples.lstm_model

    def test_dmd_simple(self):
        self._test_simple_case(DMDModel, max_error=25)

        # Inferring dt
        self._test_simple_case(DMDModel, max_error=8, WITH_DT=False)

        # Without velocity, DMD doesn't perform well
        m = self._test_simple_case(DMDModel, WITH_STATES=False, max_error=100)

        # Test pickling model m
        pickled_m = pickle.dumps(m)
        m2 = pickle.loads(pickled_m)
        self.assertIsInstance(m2, DMDModel)
        self.assertIsInstance(m2, DataModel)
        self.assertListEqual(m2.outputs, ['x'])

        # Deepcopy test
        m3 = deepcopy(m2)

    def test_lstm_from_model_thrown_object(self):
        TIMESTEP = 0.01

        # Step 1: Generate dataed
        m = ThrownObject()

        def future_loading(t, x=None):
            return m.InputContainer({})  # No input for thrown object
        
        m3 = LSTMStateTransitionModel.from_model(
            m,
            [future_loading for _ in range(5)],
            dt=[TIMESTEP, TIMESTEP/2, TIMESTEP/4, TIMESTEP*2, TIMESTEP*4],
            window=2,
            epochs=20)

        # Should get keys from original model
        self.assertSetEqual(set(m3.inputs), set(['dt', 'x_t-1']))
        self.assertSetEqual(set(m3.outputs), set(m.outputs))

        # Step 3: Use model to simulate_to time of threshold
        t_counter = 0
        x_counter = m.initialize()

        def future_loading2(t, x=None):
            # Future Loading is a bit complicated here
            # Loading for the resulting model includes the data inputs, 
            # and the output from the last timestep
            nonlocal t_counter, x_counter
            z = m.output(x_counter)
            z = m3.InputContainer(
                {
                    'x_t-1': z['x'],
                    'dt': TIMESTEP
                })
            x_counter = m.next_state(x_counter, future_loading(t), t - t_counter)
            t_counter = t
            return z
        
        results2 = m3.simulate_to(7.5, future_loading2, dt=TIMESTEP, save_freq=TIMESTEP)

        # Have to do it this way because the other way (i.e., using the LSTM model- the states are not a subset)
        # Compare RMSE of the results to the original data
        error = m.calc_error(results2.times, results2.inputs, results2.outputs)
        self.assertLess(error, 2)

        # Now with no 'dt'
        #----------------------------------------------------
        m3 = LSTMStateTransitionModel.from_model(
            m,
            [future_loading for _ in range(5)],
            dt = [TIMESTEP, TIMESTEP/2, TIMESTEP/4, TIMESTEP*2, TIMESTEP*4],
            window=2,
            epochs=30,
            add_dt = False)

        # Should get keys from original model
        self.assertSetEqual(set(m3.inputs), set(['x_t-1']))
        self.assertSetEqual(set(m3.outputs), set(m.outputs))

        # Step 3: Use model to simulate_to time of threshold
        t_counter = 0
        x_counter = m.initialize()
        def future_loading2(t, x=None):
            # Future Loading is a bit complicated here 
            # Loading for the resulting model includes the data inputs, 
            # and the output from the last timestep
            nonlocal t_counter, x_counter
            z = m.output(x_counter)
            z = m3.InputContainer(
                {
                    'x_t-1': z['x']
                })
            x_counter = m.next_state(x_counter, future_loading(t), t - t_counter)
            t_counter = t
            return z
        
        results2 = m3.simulate_to(7.5, future_loading2, dt=TIMESTEP, save_freq=TIMESTEP)

        # Have to do it this way because the other way (i.e., using the LSTM model- the states are not a subset)
        # Compare RMSE of the results to the original data
        error = m.calc_error(results2.times, results2.inputs, results2.outputs)
        self.assertLess(error, 2)

    def test_improper_input(self):
        # Input, output format
        with self.assertRaises(Exception, msg='No outputs'):
            LSTMStateTransitionModel.from_data(inputs=[1])
        with self.assertRaises(Exception, msg='No inputs'):
            LSTMStateTransitionModel.from_data(outputs=[1])
        with self.assertRaises(ValueError, msg='Empty inputs/outputs'):
            LSTMStateTransitionModel.from_data(inputs=[], outputs=[])
        with self.assertRaises(ValueError, msg="Uneven Inputs/outputs"):
            LSTMStateTransitionModel.from_data([1], [1, 2])
        with self.assertRaises(ValueError, msg="Uneven Inputs/outputs-2"):
            LSTMStateTransitionModel.from_data([1, 2, 3], [1, 2])
        with self.assertRaises(TypeError, msg="Element Format"):
            LSTMStateTransitionModel.from_data(1, [2])
        with self.assertRaises(TypeError, msg="Element Format-2"):
            LSTMStateTransitionModel.from_data([1], 2)
        with self.assertRaises(TypeError, msg="Not iterable"):
            LSTMStateTransitionModel.from_data(12, 12)

        # Other Configurables
        with self.assertRaises(ValueError, msg="Too small sequence length"):
            LSTMStateTransitionModel.from_data([1], [2], window=0)
        with self.assertRaises(TypeError, msg="Non-scalar sequence length"):
            LSTMStateTransitionModel.from_data([1], [2], window=[])

        with self.assertRaises(ValueError, msg="Too few layers"):
            LSTMStateTransitionModel.from_data([1], [2], layers=0)
        with self.assertRaises(TypeError, msg="Non-scalar layers"):
            LSTMStateTransitionModel.from_data([1], [2], layers=[])

        with self.assertRaises(ValueError, msg="Too few epochs"):
            LSTMStateTransitionModel.from_data([1], [2], epochs=0)
        with self.assertRaises(TypeError, msg="Non-scalar epochs"):
            LSTMStateTransitionModel.from_data([1], [2], epochs=[])

        with self.assertRaises(TypeError, msg="Normalize type"):
            LSTMStateTransitionModel.from_data([1], [2], normalize=[1, 2])

        with self.assertRaises(TypeError, msg="Dropout type"):
            LSTMStateTransitionModel.from_data([1], [2], dropout = 'abc')   
        with self.assertRaises(ValueError, msg="Negative dropout"):
            LSTMStateTransitionModel.from_data([1], [2], dropout = -1)   

        with self.assertRaises(ValueError, msg="Zero units"):
            LSTMStateTransitionModel.from_data([1], [2], units = 0)  

        with self.assertRaises(ValueError, msg="Units, layers mismatch"):
            LSTMStateTransitionModel.from_data([1], [2], units = [1], layers=2)  
        with self.assertRaises(ValueError, msg="Units, layers mismatch-2"):
            LSTMStateTransitionModel.from_data([1], [2], units = [1, 2, 3], layers=2)     

        with self.assertRaises(TypeError, msg="Validation Split type"):
            LSTMStateTransitionModel.from_data([1], [2], validation_split = 'abc')   
        with self.assertRaises(ValueError, msg="Negative Validation Split"):
            LSTMStateTransitionModel.from_data([1], [2], validation_split = -1e-5)    
        with self.assertRaises(ValueError, msg="Validation Split of 1"):
            LSTMStateTransitionModel.from_data([1], [2], validation_split = 1.0)    

# This allows the module to be executed directly
def run_tests():
    unittest.main()

def main():
    import cProfile, pstats
    l = unittest.TestLoader()
    runner = unittest.TextTestRunner()
    print("\n\nTesting Base Models")
    profiler = cProfile.Profile()

<<<<<<< HEAD
    profiler.enable()
    result = runner.run(l.loadTestsFromTestCase(TestDataModel)).wasSuccessful()
    profiler.disable()

    with open("output_time.txt", 'w') as f:
        p = pstats.Stats(profiler, stream=f)
        p.sort_stats("time").print_stats()

    with open("output_calls.txt", 'w') as f:
        p = pstats.Stats(profiler, stream=f)
        p.sort_stats("calls").print_stats()

=======
    with patch('matplotlib.pyplot.show'):
        result = runner.run(l.loadTestsFromTestCase(TestDataModel)).wasSuccessful()
    plt.close('all')
    
>>>>>>> 2ae3e384
    if not result:
        raise Exception("Failed test")

if __name__ == '__main__':
    main()<|MERGE_RESOLUTION|>--- conflicted
+++ resolved
@@ -321,7 +321,6 @@
     print("\n\nTesting Base Models")
     profiler = cProfile.Profile()
 
-<<<<<<< HEAD
     profiler.enable()
     result = runner.run(l.loadTestsFromTestCase(TestDataModel)).wasSuccessful()
     profiler.disable()
@@ -334,12 +333,6 @@
         p = pstats.Stats(profiler, stream=f)
         p.sort_stats("calls").print_stats()
 
-=======
-    with patch('matplotlib.pyplot.show'):
-        result = runner.run(l.loadTestsFromTestCase(TestDataModel)).wasSuccessful()
-    plt.close('all')
-    
->>>>>>> 2ae3e384
     if not result:
         raise Exception("Failed test")
 
