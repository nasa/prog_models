# Copyright © 2021 United States Government as represented by the Administrator of the
# National Aeronautics and Space Administration.  All Rights Reserved.

import numpy as np
import unittest

from prog_models.models import ThrownObject


class TestEstimateParams(unittest.TestCase):
    def test_estimate_params_works(self):
        """
        Base Cases
        """
        m = ThrownObject()
        results = m.simulate_to_threshold(save_freq=0.5)
        gt = m.parameters.copy()

        self.assertEqual(m.parameters, gt)

        # Now lets incorrectly set some parameters
        m.parameters['thrower_height'] = 1.5
        m.parameters['throwing_speed'] = 25
        keys = ['thrower_height', 'throwing_speed']
        m.estimate_params(times=results.times, inputs=results.inputs, outputs=results.outputs, keys=keys)
        for key in keys: 
            self.assertAlmostEqual(m.parameters[key], gt[key], 2)
        
        # Incorrectly set parameters, but provide a bounds for what said values should be.
        m.parameters['thrower_height'] = 1.5
        m.parameters['throwing_speed'] = 25
        m.estimate_params(times=results.times, inputs=results.inputs, outputs=results.outputs, keys=keys, bounds=((0, 4), (20, 42)))
        for key in keys:
            self.assertAlmostEqual(m.parameters[key], gt[key], 2)
        # Checking to see if our estimated parameters are within the bounds.
        self.assertLessEqual(m.parameters['thrower_height'], 4)
        self.assertGreaterEqual(m.parameters['thrower_height'], 0)
        self.assertLessEqual(m.parameters['throwing_speed'], 42)
        self.assertGreaterEqual(m.parameters['throwing_speed'], 20)

        m.parameters['thrower_height'] = 1.5
        m.parameters['throwing_speed'] = 25
        m.estimate_params(times=results.times, inputs=results.inputs, outputs=results.outputs, keys=keys, bounds=((0, 4), (40, 40)))
        for key in keys:
            self.assertAlmostEqual(m.parameters[key], gt[key], 1)
        self.assertLessEqual(m.parameters['thrower_height'], 4)
        self.assertGreaterEqual(m.parameters['thrower_height'], 0)
        self.assertEqual(m.parameters['throwing_speed'], 40)

        # Testing initial parameters that are not within the defined bounds; estimated parameters are not a good fit
        m.parameters['thrower_height'] = 10
        m.parameters['throwing_speed'] = -10
        m.estimate_params(times=results.times, inputs=results.inputs, outputs=results.outputs, keys=keys, bounds=((0, 4), (20, 42)))
        for key in keys:
            self.assertNotAlmostEqual(m.parameters[key], gt[key], 2)
        # These returned values are still within the bounds, they are just not close to the original value at all.
        # This results in our estimate parameters to result in the upper extremes
        self.assertAlmostEqual(m.parameters['thrower_height'], 4)
        self.assertAlmostEqual(m.parameters['throwing_speed'], 42)

        # Testing convergence with the same initial parameters but no given bounds were provided        
        m.parameters['thrower_height'] = 4
        m.parameters['throwing_speed'] = 24
        m.parameters['g'] = -20
        keys = ['thrower_height', 'throwing_speed', 'g']
        m.estimate_params(times=results.times, inputs=results.inputs, outputs=results.outputs, keys=keys)
        for key in keys:
            self.assertAlmostEqual(m.parameters[key], gt[key], 2)

    def test_estimate_params(self):
        """
        General estimate_params testing
        """
        m = ThrownObject()
        results = m.simulate_to_threshold(save_freq=0.5)
        gt = m.parameters.copy()

        # Reset some parameters
        m.parameters['thrower_height'] = 1.5
        m.parameters['throwing_speed'] = 25
        keys = ['thrower_height', 'throwing_speed', 'g']

        # Need at least one data point
        with self.assertRaises(ValueError) as cm:
            m.estimate_params(times=[], inputs=[], outputs=[])
        self.assertEqual(
            'Times, inputs, and outputs must have at least one element',
            str(cm.exception)
        )

        with self.assertRaises(ValueError) as cm:
            m.estimate_params(times=None, inputs=None, output=None)
        self.assertEqual(
            'Missing keyword arguments times, inputs, outputs',
            str(cm.exception)
        )

        with self.assertRaises(ValueError) as cm:
            m.estimate_params(times='', inputs='', outputs='')
        self.assertEqual(
            'Times, inputs, and outputs must have at least one element',
            str(cm.exception) 
        )

        with self.assertRaises(ValueError) as cm:
            m.estimate_params(times=[[]], inputs=[[]], outputs=[[]])
        self.assertEqual(
            'Times, inputs, and outputs for Run 0 must have at least one element',
            str(cm.exception)
        )

        # Checking when one parameter is valid but others are not.
        with self.assertRaises(ValueError) as cm:
            m.estimate_params(times=[], inputs=[], outputs=results.outputs)
        self.assertEqual(
             'Times, inputs, and outputs must be same length. Length of times: 0, Length of inputs: 0, Length of outputs: 9',
             str(cm.exception)
        )
        
        with self.assertRaises(ValueError) as cm:
            m.estimate_params(times=results.times, inputs=None, outputs=None)
        self.assertEqual(
            'Missing keyword arguments inputs, outputs',
            str(cm.exception)
        )

        with self.assertRaises(ValueError) as cm:
            m.estimate_params(times=results.times, inputs=results.inputs, outputs=None)
        self.assertEqual(
            'Missing keyword arguments outputs',
            str(cm.exception)
        )

        with self.assertRaises(ValueError) as cm:
            m.estimate_params(times=None, inputs=[None], outputs=[])
        self.assertEqual(
            'Missing keyword arguments times',
            str(cm.exception)
        )

        # Strings are iterables by definition so this would pass as well, regardless if they are ints
        # Later tests will ensure they must be ints.
        with self.assertRaises(ValueError) as cm:
            m.estimate_params(times= None, inputs = 'Testing', outputs='Testing')
        self.assertEqual(
            'Missing keyword arguments times',
            str(cm.exception)
        )

        # Now with bounds that don't include the true values
        m.parameters['thrower_height'] = 1.5
        m.parameters['throwing_speed'] = 25
        m.estimate_params(times=results.times, inputs=results.inputs, outputs=results.outputs, keys=keys, bounds=((0, 4), (20, 37), (-20, 0)))
        # Checking each key to see if they are not equal to the original parameters
        for key in keys:
            self.assertNotAlmostEqual(m.parameters[key], gt[key], 1)

        m.parameters['thrower_height'] = 1.5
        m.parameters['throwing_speed'] = 25
        # Now with bounds that do include the true values
        m.estimate_params(times=results.times, inputs=results.inputs, outputs=results.outputs, keys=keys, bounds=((0, 8), (20, 42), (-20, -5)))
        for key in keys:
            self.assertAlmostEqual(m.parameters[key], gt[key], 2)
        
        # Lower Bound Greater than Upper Bound
        # Error called by minimize function.
        with self.assertRaises(ValueError):
            m.estimate_params(times=results.times, inputs=results.inputs, outputs=results.outputs, keys=keys, bounds=((30, 7), (20, 42), (-20, 0)))

        # Testing all bounds are incorrect
        with self.assertRaises(ValueError):
            m.estimate_params(times=results.times, inputs=results.inputs, outputs=results.outputs, keys=keys, bounds=((30, 7), (40, 20), (0, -20)))

        # Implement different variations of lists and tuples and see if they work as intended
        # Try incomplete list:
        with self.assertRaises(ValueError):
            # Missing bound
            m.estimate_params(times=results.times, inputs=results.inputs, outputs=results.outputs, keys=keys, bounds=((0, 4), (20, 42)))
        with self.assertRaises(ValueError):
            # Extra bound
            m.estimate_params(times=results.times, inputs=results.inputs, outputs=results.outputs, keys=keys, bounds=((0, 4), (20, 42), (-20, 0), (-20, 10)))

        m.parameters['thrower_height'] = 1.5
        m.parameters['throwing_speed'] = 25
        # Dictionary bounds
        m.estimate_params(times=results.times, inputs=results.inputs, outputs=results.outputs, keys=keys, bounds={'thrower_height': (0, 4), 'throwing_speed': (20, 42), 'g': (-20, 0)})
        for key in keys:
            self.assertAlmostEqual(m.parameters[key], gt[key], 2)

        m.parameters['thrower_height'] = 1.5
        m.parameters['throwing_speed'] = 25
        # Dictionary bounds - missing
        # Will fill with (-inf, inf)
        m.estimate_params(times=results.times, inputs=results.inputs, outputs=results.outputs, keys=keys, bounds={'thrower_height': (0, 4), 'throwing_speed': (20, 42)})
        for key in keys:
            self.assertAlmostEqual(m.parameters[key], gt[key], 2)

        m.parameters['thrower_height'] = 1.5
        m.parameters['throwing_speed'] = 25
        # Dictionary bounds - extra & garbage key
        m.estimate_params(times=results.times, inputs=results.inputs, outputs=results.outputs, keys=keys, bounds={'thrower_height': (0, 4), 'throwing_speed': (20, 42), 'g': (-20, 0), 'dummy': (-50, 0)})
        for key in keys:
            self.assertAlmostEqual(m.parameters[key], gt[key], 2)

        m.parameters['thrower_height'] = 1.5
        m.parameters['throwing_speed'] = 25
        # Dictionary bounds - extra & not garbage key
        m.estimate_params(times=results.times, inputs=results.inputs, outputs=results.outputs, keys=keys, bounds={'thrower_height': (0, 4), 'throwing_speed': (20, 42), 'g': (-20, 0), 'rho': (-100, 100)})
        for key in keys:
            self.assertAlmostEqual(m.parameters[key], gt[key], 2)
        self.assertEqual(m.parameters['rho'], gt['rho'])

        # Bounds - wrong type
        with self.assertRaises(ValueError):
            # bounds isn't tuple or dict
            m.estimate_params(times=results.times, inputs=results.inputs, outputs=results.outputs, keys=keys, bounds=0)
        with self.assertRaises(ValueError):
            # bounds isn't tuple or dict
            m.estimate_params(times=results.times, inputs=results.inputs, outputs=results.outputs, keys=keys, bounds='a')
        with self.assertRaises(ValueError):
            # Item isn't a tuple
            m.estimate_params(times=results.times, inputs=results.inputs, outputs=results.outputs, keys=keys, bounds={'g': 7})

        # Passing in bounds as a dictionary with tuples
        m.estimate_params(times=results.times, inputs=results.inputs, outputs=results.outputs, keys=keys, bounds={'g': (7, 14)})

        with self.assertRaises(ValueError):
            m.estimate_params(times=results.times, inputs=results.inputs, outputs=results.outputs, keys=keys, bounds=None)
        with self.assertRaises(ValueError):
            # Tuple isn't of size 2, more specifically, tuple is size less than 2
            m.estimate_params(times=results.times, inputs=results.inputs, outputs=results.outputs, keys=keys, bounds={'g': (7,)})
        with self.assertRaises(ValueError):
            # Tuple is a size greater than 2
            m.estimate_params(times=results.times, inputs=results.inputs, outputs=results.outputs, keys=keys, bounds={'g': (7, 8, 9)})
        with self.assertRaises(ValueError):
            # Item is a list of length 1
            m.estimate_params(times=results.times, inputs=results.inputs, outputs=results.outputs, keys=keys, bounds={'g': [7]})

        # With inputs, outputs, and times
        m.parameters['thrower_height'] = 1.5
        m.parameters['throwing_speed'] = 25
        m.estimate_params(times=[results.times], inputs=[results.inputs], outputs=[results.outputs], keys=keys)
        for key in keys:
            self.assertAlmostEqual(m.parameters[key], gt[key], 2)
        
        # When values are swapped between parameters
        with self.assertRaises(TypeError):
            m.estimate_params(times=[results.inputs], inputs=[results.times], outputs=[results.outputs], keys=keys)

        # Does not include required inputs 
        with self.assertRaises(ValueError):
            m.estimate_params(times=[results.times], outputs=[results.outputs], keys=keys)

        # No keys
        m.parameters['thrower_height'] = 1.5
        m.parameters['throwing_speed'] = 25
        m.estimate_params(times=results.times, inputs=results.inputs, outputs=results.outputs)
        # Note keys in this case is still ['thrower_height', 'throwing_speed'], however, estimate_params
        # isn't given 'keys' explicitly, thus it is optimizing every parameter and not just the incorrectly
        # initialized ones. Therefore, we also have to ensure calc_error returns a small number.
        for key in keys:
            self.assertAlmostEqual(m.parameters[key], gt[key], 2)
        self.assertLess(m.calc_error(results.times, results.inputs, results.outputs), 1)

        # No Data
        with self.assertRaises(ValueError):
            m.estimate_params()

        # Testing with Arrays
        m.parameters['thrower_height'] = 1.5
        m.parameters['throwing_speed'] = 25
        m.estimate_params(times=results.times, inputs=results.inputs, outputs=results.outputs, keys=keys, bounds=[(0, 4), (20, 42), (-20, 15)])
        for key in keys:
            self.assertAlmostEqual(m.parameters[key], gt[key], 2)

        # Too little bounds given in wrapper array
        with self.assertRaises(ValueError):
            m.estimate_params(times=results.times, inputs=results.inputs, outputs=results.outputs, keys=keys, bounds=[(0, 4), (20, 42)])
        
        # Too many bounds given in wrapper array
        with self.assertRaises(ValueError):
            m.estimate_params(times=results.times, inputs=results.inputs, outputs=results.outputs, keys=keys, bounds=[(0, 4), (20, 42), (-4, 15), (-8, 8)])

        m.parameters['thrower_height'] = 1.5
        m.parameters['throwing_speed'] = 25
        # Regardless of type of wrapper type around bounds, it should work
        m.estimate_params(times=results.times, inputs=results.inputs, outputs=results.outputs, keys=keys, bounds=[[0, 4], [20, 42], [-12, 15]])
        for key in keys:
            self.assertAlmostEqual(m.parameters[key], gt[key], 2)

        m.parameters['thrower_height'] = 1.5
        m.parameters['throwing_speed'] = 25
        # Testing tuples passed in for bounds
        m.estimate_params(times=results.times, inputs=results.inputs, outputs=results.outputs, keys=keys, bounds=[(0, 4), (20, 42), (-20, 15)])
        for key in keys:
            self.assertAlmostEqual(m.parameters[key], gt[key], 2)

        m.parameters['thrower_height'] = 1.5
        m.parameters['throwing_speed'] = 25
        # Testing tuples and arrays in for bounds
        m.estimate_params(times=results.times, inputs=results.inputs, outputs=results.outputs, keys=keys, bounds=[[0, 4], (20, 42), [-12, 15]])
        for key in keys:
            self.assertAlmostEqual(m.parameters[key], gt[key], 2)

        m.parameters['thrower_height'] = 1.5
        m.parameters['throwing_speed'] = 25
        # Bounds wrapped by np.array
        m.estimate_params(times=results.times, inputs=results.inputs, outputs=results.outputs, keys=keys, bounds=np.array([[0,4], [20, 42], [-12, 15]]))
        for key in keys:
            self.assertAlmostEqual(m.parameters[key], gt[key], 2)

        # Bounds wrapped around with an extra wrapper
        with self.assertRaises(ValueError):
            m.estimate_params(times=results.times, inputs=results.inputs, outputs=results.outputs, keys=keys, bounds=[[[0, 4], (20, 42), [-4, 15]]])

        # This should error as outputs is already a dictionary and we cannot place a hashable type within another.
        with self.assertRaises(TypeError):
            m.estimate_params(times=results.times, inputs=results.inputs, outputs=results.outputs, keys=keys, bounds=[[-1, 5], (20, 40), {-5, 15}])

        # Lower Bound greater than Upper Bound
        with self.assertRaises(ValueError):
            m.estimate_params(times=results.times, inputs=results.inputs, outputs=results.outputs, keys=keys, bounds=[[4, 0], [-20, 20], [0, 40]])

        # Incorrect length given for bounds
        with self.assertRaises(ValueError):
            m.estimate_params(times=results.times, inputs=results.inputs, outputs=results.outputs, keys=keys, bounds=[[-15, 15], [-20, 20, 32], [0, 4]])
    
        with self.assertRaises(ValueError):
            m.estimate_params(times=results.times, inputs=results.inputs, outputs=results.outputs, keys=keys, bounds=[[-15], [-20, 20], [0, 4]])

        # Testing with np arrays
        m.parameters['thrower_height'] = 1.5
        m.parameters['throwing_speed'] = 25
        m.estimate_params(times=results.times, inputs=results.inputs, outputs=results.outputs, keys=keys, bounds=np.array([(0, 4), (-1000, 42), (-900, 0)]))
        for key in keys:
            self.assertAlmostEqual(m.parameters[key], gt[key], 2)

        # One of the bounds has three values.
        with self.assertRaises(ValueError):
            m.estimate_params(times=results.times, inputs=results.inputs, outputs=results.outputs, keys=keys, bounds=np.array([(1, 2), (2, 3, 4), (4, 5)]))
        
        # 4 Bounds provided for 3 keys
        with self.assertRaises(ValueError):
            m.estimate_params(times=results.times, inputs=results.inputs, outputs=results.outputs, keys=keys, bounds=np.array([(1, 2), (2, 3), (4,5), (-1, 20)]))

        # 2 Bounds provided for 3 keys
        with self.assertRaises(ValueError):
            m.estimate_params(times=results.times, inputs=results.inputs, outputs=results.outputs, keys=keys, bounds=np.array([(1, 2), (2, 3)]))

        # Passing a np.array of string value that is a letter
        with self.assertRaises(TypeError):
            m.estimate_params(times=results.times, inputs=results.inputs, outputs=results.outputs, keys=keys, bounds=np.array('a'))
        
        # Passing in string values in the correct 'bounds' format
        with self.assertRaises(ValueError):
            m.estimate_params(times=results.times, inputs=results.inputs, outputs=results.outputs, keys=keys, bounds=np.array([('a', 'b'),('a', 'c'), ('d', 'e')]))

        with self.assertRaises(ValueError):
            m.estimate_params(times=results.times, inputs=results.inputs, outputs=results.outputs, keys=keys, bounds=(('a', 'b'),('a', 'c'), ('d', 'e')))

        # Passing in bool value.
        with self.assertRaises(TypeError):
            m.estimate_params(times=results.times, inputs=results.inputs, outputs=results.outputs, keys=keys, bounds=np.array(True))
        
        # True and False values are converted to their integer counterparts. So this does not fail.
        m.estimate_params(times=results.times, inputs=results.inputs, outputs=results.outputs, keys=keys, bound=np.array([(False, True), (False, True), (False, True)]))

        # Having np array defined with one list and two tuples
        m.estimate_params(times=results.times, inputs=results.inputs, outputs=results.outputs, keys=keys, bounds=np.array([[1, 2], (2, 3), (4,5)]))

        # Correct number of bounds with np.array as their inner wrapper
        m.estimate_params(times=results.times, inputs=results.inputs, outputs=results.outputs, keys=keys, bounds=[np.array([1, 2]), np.array([2, 3]), np.array([4, 5])])

        # Four bounds passed with three keys where inner wrapper is np.arrays
        with self.assertRaises(ValueError):
            m.estimate_params(times=results.times, inputs=results.inputs, outputs=results.outputs, keys=keys, bounds=[np.array([1, 2]), np.array([2, 3]), np.array([4, 5]), np.array([-1, 20])])
        
        # Two bounds passed with three keys where inner wrapper is np.arrays
        with self.assertRaises(ValueError):
            m.estimate_params(times=results.times, inputs=results.inputs, outputs=results.outputs, keys=keys, bounds=[np.array([1, 2]), np.array([2, 3])])

        # Passing in strings gets converted automatically, even inside an np.array
        m.estimate_params(times=results.times, inputs=results.inputs, outputs=results.outputs, keys=keys, bounds=[np.array(['4', '9']), np.array(['2', '3']), np.array(['4', '5'])])
        
        # Passing in strings and integers into bounds
        m.estimate_params(times=results.times, inputs=results.inputs, outputs=results.outputs, keys=keys, bounds=[np.array(['4', '9']), np.array([2, 3]), np.array([4, 5])])

        # Passing in strings, integers, and floating values in bounds
        m.estimate_params(times=results.times, inputs=results.inputs, outputs=results.outputs, keys=keys, bounds=[np.array(['4', '9']), np.array([2, 3]), np.array([4.123, 5.346])])

        # Error due to upper bound being less than lower bound
        with self.assertRaises(ValueError):
            m.estimate_params(times=results.times, inputs=results.inputs, outputs=results.outputs, keys=keys, bounds=np.array([(True, False), (False, True), (False, True)]))

        # Testing bounds where one bound has additional wrappers
        m.parameters['thrower_height'] = 1.5
        m.parameters['throwing_speed'] = 25
        m.estimate_params(times=results.times, inputs=results.inputs, outputs=results.outputs, keys=keys, bounds=(((([-3, 4]))), (1, 400), (-20, 30)))
        for key in keys:
            self.assertAlmostEqual(m.parameters[key], gt[key], 2)
        value1 = m.calc_error(results.times, results.inputs, results.outputs)

        # Testing different formats of inner wrapper types works
        m.parameters['thrower_height'] = 1.5
        m.parameters['throwing_speed'] = 25
        m.estimate_params(times=results.times, inputs=results.inputs, outputs=results.outputs, keys=keys, bounds=([-3, 12], (1, 400), np.array([-20, 30])))
        for key in keys:
            self.assertAlmostEqual(m.parameters[key], gt[key], 2)
        value2 = m.calc_error(results.times, results.inputs, results.outputs)
        self.assertAlmostEqual(value1, value2)

        # Testing passing in strings with standard bounds
        m.parameters['thrower_height'] = 1.5
        m.parameters['throwing_speed'] = 25
        m.parameters['g'] = -8
        m.estimate_params(times=results.times, inputs=results.inputs, outputs=results.outputs, keys=keys, bounds=(('-3', '12'), ('1', '42'), ('-12', '30')))
        for key in keys:
            self.assertAlmostEqual(m.parameters[key], gt[key], 2)
        check = m.calc_error(results.times, results.inputs, results.outputs)


        m.parameters['thrower_height'] = 1.5
        m.parameters['throwing_speed'] = 25
        m.parameters['g'] = -8
        # Testing with np.array
        m.estimate_params(times=results.times, inputs=results.inputs, outputs=results.outputs, keys=keys, bounds=np.array([('-3', '12'), ('1', '42'), ('-12', '30')]))
        for key in keys:
            self.assertAlmostEqual(m.parameters[key], gt[key], 2)
        check2 = m.calc_error(results.times, results.inputs, results.outputs)

        # Checking if passing in different inner wrapper types for bounds deviates between calls.
        self.assertEqual(check, check2)

        m.parameters['thrower_height'] = 1.5
        m.parameters['throwing_speed'] = 25
        m.parameters['g'] = -8
        m.estimate_params(times=results.times, inputs=results.inputs, outputs=results.outputs, keys=keys, bounds=(('-3.12', '12'), ('1', '42.125381'), ('-12', '30')))
        check3 = m.calc_error(results.times, results.inputs, results.outputs)

        # Checking if passing in different inner wrapper types for bounds deviates between calls,
        # but this time we are passing in floating values into our bounds
        self.assertEqual(check, check3)

        # Passing in an integer for a singular test
        with self.assertRaises(ValueError):
            m.estimate_params(times=results.times, inputs=results.inputs, outputs=results.outputs, keys=keys, bounds=(('a', '12'), ('1', '20'), ('-5', '30')))
        
        # Incorrect length of a singular bound
        with self.assertRaises(ValueError):
            m.estimate_params(times=results.times, inputs=results.inputs, outputs=results.outputs, keys=keys, bounds=(('-3'), ('1', '20'), ('-5', '30')))
        
        # Upper bound greater than lower bound and they are string values.
        with self.assertRaises(ValueError):
            m.estimate_params(times=results.times, inputs=results.inputs, outputs=results.outputs, keys=keys, bounds=(('9', '12'), ('30', '20'), ('-5', '30')))
        
        # Both string literals and upper bound being less than lower bound
        with self.assertRaises(ValueError):
            m.estimate_params(times=results.times, inputs=results.inputs, outputs=results.outputs, keys=keys, bounds=(('a', 'b'), ('30', '20'), ('-5', '30')))
        
        # Having an incorrect bound length of three
        with self.assertRaises(ValueError):
            m.estimate_params(times=results.times, inputs=results.inputs, outputs=results.outputs, keys=keys, bounds=(('-3', '12'), ('20', '30', '40'), ('-5', '30')))

        # Passing in too many bounds
        with self.assertRaises(ValueError):
            m.estimate_params(times=results.times, inputs=results.inputs, outputs=results.outputs, keys=keys, bounds=(('-3', '12'), ('20', '30'), ('-5', '30'), ('-20, 20')))
        
        # Passing in not enough bounds
        with self.assertRaises(ValueError):
            m.estimate_params(times=results.times, inputs=results.inputs, outputs=results.outputs, keys=keys, bounds=(('-3', '12'), ('20', '30')))
        
        # Using np.array for each bound. Different typing for each
        with self.assertRaises(ValueError):
            m.estimate_params(times=results.times, inputs=results.inputs, outputs=results.outputs, keys=keys, bounds=[np.array(['a', '9']), np.array(['2', '3']), np.array(['4', '5'])])

        # Using np.array for each bound specifically. Different typings for them
        with self.assertRaises(ValueError):
            m.estimate_params(times=results.times, inputs=results.inputs, outputs=results.outputs, keys=keys, bounds=[np.array(['a', 's']), np.array([2, 3]), np.array([4, 5])])

        # Too many bounds given in np.array for each bound
        with self.assertRaises(ValueError):
            m.estimate_params(times=results.times, inputs=results.inputs, outputs=results.outputs, keys=keys, bounds=[np.array(['4', '9']), np.array(['2', '3']), np.array(['4', '5']), np.array(['-2', '4'])])
        
        # Lower Bound greater than Upper Bound with np.array wrapper around each bound 
        with self.assertRaises(ValueError):
            m.estimate_params(times=results.times, inputs=results.inputs, outputs=results.outputs, keys=keys, bounds=[np.array(['9', '4']), np.array(['2', '3']), np.array(['4', '5'])])
        
        # Checking comparing between a string literal integer and an ints
        m.estimate_params(times=results.times, inputs=results.inputs, outputs=results.outputs, keys=keys, bounds=[np.array(['1', 9]), np.array([2, 3]), np.array([4, 5])])

        # Testing bounds equality
        m.estimate_params(times=results.times, inputs=results.inputs, outputs=results.outputs, keys=keys, bounds=((1, 1), (2, 4), (-1, 24)))

        # Testing bounds equality with strings in np.array
        m.estimate_params(times=results.times, inputs=results.inputs, outputs=results.outputs, keys=keys, bounds=[np.array(['9', '9']), np.array(['2', '3']), np.array(['4', '5'])])

        # Resetting parameters
        m2 = ThrownObject()
        m.parameters['thrower_height'] = m2.parameters['thrower_height'] = 1.5
        m.parameters['throwing_speed'] = m2.parameters['throwing_speed'] = 25
        m.parameters['g'] = m2.parameters['g'] = 8
        m_result = m.estimate_params(times = results.times, inputs = results.inputs, outputs = results.outputs, keys=keys, error_method = 'MSE')
        m2_result = m2.estimate_params(times = results.times, inputs = results.inputs, outputs = results.outputs, keys=keys, error_method = 'DTW')
        # Checking if two different error_methods would result in a different final_simplex. A different final_simplex returned value would indicate
        # that the optimized result is different. Since all other parameters are the same, and because we are using different error_methods, the only
        # explanation for having different final_simplex values between the two results is because of the different error_methods, thus showing we have
        # successfully passed in the error_methods to estimate_params()!
        self.assertFalse(np.array_equal(m_result['final_simplex'], m2_result['final_simplex']))

        # Resetting parameters
        m.parameters['thrower_height'] = 1.5
        m.parameters['throwing_speed'] = 25
        m.parameters['g'] = -8
        times = np.array([0.0, 0.5, 1.0])
        inputs = np.array([{}, {}, {}])
        outputs = np.array([{'x': 1.83}, {'x': 21.83}, {'x': 38.78612068965517}])
        # Testing estimate_params properly handles when results are passed in as np.arrays
        m.estimate_params(times = times, inputs = inputs, outputs = outputs)


    def test_keys(self):
        """
        Testing features where keys are not parameters in the model
        """
        m = ThrownObject()
        results = m.simulate_to_threshold(save_freq=0.5)
        data = [(results.times, results.inputs, results.outputs)]
        gt = m.parameters.copy()

        m.parameters['thrower_height'] = 1.5
        m.parameters['throwing_speed'] = 25

        # Setting keys to incorrect values
        keys = ['x', 'y', 'g']
        bound=((0, 8), (20, 42), (-20, -5))
        with self.assertRaises(ValueError):
            m.estimate_params(times=results.times, inputs=results.inputs, outputs=results.outputs, keys=keys, bounds=bound)

        # Incorrect key length
        keys = ['x', 'y']
        bound=((0, 8), (20, 42), (-20, -5))
        with self.assertRaises(ValueError):
            m.estimate_params(times=results.times, inputs=results.inputs, outputs=results.outputs, keys=keys, bounds=bound)

        # Checking a parameter that does not exist.
        # gives bounds error
        keys = ['thrower_height', 'throwing_speed', 1]
        with self.assertRaises(ValueError):
            m.estimate_params(times=results.times, inputs=results.inputs, outputs=results.outputs, keys=keys, bounds=bound)

        
        # Keys within a tuple should not error
        keys = ('thrower_height', 'throwing_speed', 'g')
        m.estimate_params(times=results.times, inputs=results.inputs, outputs=results.outputs, keys=keys, bounds=bound)

        for key in keys:
            self.assertAlmostEqual(m.parameters[key], gt[key], 2)

        # Reset parameters after successful estimate_params call
        m.parameters['thrower_height'] = 1.5
        m.parameters['throwing_speed'] = 25

        # Keys are a Set. Should throw an exception.
        keys = {'thrower_height', 'throwing_speed', 'g'}
        with self.assertRaises(ValueError):
            m.estimate_params(times=results.times, inputs=results.inputs, outputs=results.outputs, keys=keys, bounds=bound)

        # Keys are an array
        keys = np.array(['thrower_height', 'throwing_speed', 'g'])
        m.estimate_params(times=results.times, inputs=results.inputs, outputs=results.outputs, keys=keys, bounds=bound)

        for key in keys:
            self.assertAlmostEqual(m.parameters[key], gt[key], 2)

        # Reset parameters after successful estimate_params call
        m.parameters['thrower_height'] = 1.5
        m.parameters['throwing_speed'] = 25
        
        # Keys within a list of tuples without any commas
        # Same as writing - ['thrower_height', 'throwing_speed', 'g']
        keys = [('thrower_height'), ('throwing_speed'), ('g')]
        m.estimate_params(times=results.times, inputs=results.inputs, outputs=results.outputs, keys=keys, bounds=bound)  
        for key in keys:
            self.assertAlmostEqual(m.parameters[key], gt[key], 4)

        # Testing keys within tuples that are a length of one
        keys = [('thrower_height', ), ('throwing_speed', ), ('g', )]
        with self.assertRaises(ValueError):
            m.estimate_params(times=results.times, inputs=results.inputs, outputs=results.outputs, keys=keys, bounds=bound)

        # Testing lists within lists
        keys = [['thrower_height'], ['throwing_speed'], ['g']]
        with self.assertRaises(TypeError):
            m.estimate_params(times=results.times, inputs=results.inputs, outputs=results.outputs, keys=keys, bounds=bound)


    def test_parameters(self):
        """
        Testing if passing in other keyword arguments works as intended
        """

        m = ThrownObject()
        results = m.simulate_to_threshold(save_freq=0.5)
        data = [(results.times, results.inputs, results.outputs)]
        gt = m.parameters.copy()

        # Now lets reset some parameters with a method call
        m.parameters['thrower_height'] = 1.5
        m.parameters['throwing_speed'] = 25
        m.parameters['g'] = -5
        keys = ['thrower_height', 'throwing_speed', 'g']
        bound=((0, 8), (20, 42), (-20, -5))
        m.estimate_params(times=results.times, inputs=results.inputs, outputs=results.outputs, keys=keys, bounds=bound, method='TNC')

        # Saving the calc_error value from our first call
        saveError = m.calc_error(results.times, results.inputs, results.outputs)

        # Testing that default method passed in works as intended
        m.parameters['thrower_height'] = 1.5
        m.parameters['throwing_speed'] = 25
        m.parameters['g'] = -5
        m.estimate_params(times=results.times, inputs=results.inputs, outputs=results.outputs, keys=keys, bounds=bound)

        # Checking to make sure that passing in a different method results in a different error value.
        self.assertNotEqual(saveError, m.calc_error(results.times, results.inputs, results.outputs))

        # Passing 'TNC' method along with 'maxfun 1000' as our options
        # to see what happens if they are changed when we pass in 
        m.parameters['thrower_height'] = 1.5
        m.parameters['throwing_speed'] = 25
        m.parameters['g'] = -5
        m.estimate_params(times=results.times, inputs=results.inputs, outputs=results.outputs, keys=keys, bounds=bound, method='TNC', options={'maxfun': 1000, 'disp': False})
        
        self.assertGreater(saveError, m.calc_error(results.times, results.inputs, results.outputs))

        # Passing in Method that does not exist
        with self.assertRaises(ValueError):
            m.estimate_params(times=results.times, inputs=results.inputs, outputs=results.outputs, keys=keys, bounds=bound, method='madeUpName')

        # Reset incorrect parameters
        m.parameters['thrower_height'] = 1.5
        m.parameters['throwing_speed'] = 25
        keys = ['thrower_height', 'throwing_speed']
        bound=((0, 8), (20, 42))
                     
        # Not setting up 'maxiter' and/or 'disp'
        # Needs to be str: int format.
        with self.assertRaises(TypeError):
            m.estimate_params(times=results.times, inputs=results.inputs, outputs=results.outputs, keys=keys, bounds=bound, method='Powell', options= {1:2, True:False})
        with self.assertRaises(TypeError):
            m.estimate_params(times=results.times, inputs=results.inputs, outputs=results.outputs, keys=keys, bounds=bound, method='Powell', options={'maxiter': '9999', 'disp': False})

        # Key values for options that do not exist are heavily method dependent
        m.estimate_params(times=results.times, inputs=results.inputs, outputs=results.outputs, keys=keys, bounds=bound, options={'1':2, '2':2, '3':3})
        for key in keys:
            self.assertAlmostEqual(m.parameters[key], gt[key], 2)
        saveError = m.calc_error(results.times, results.inputs, results.outputs)

        # Resetting parameters
        m.parameters['thrower_height'] = 1.5
        m.parameters['throwing_speed'] = 25

        # maxiter is set to -1 here, thus, we are not going to get to a close answer
        m.estimate_params(times=results.times, inputs=results.inputs, outputs=results.outputs, keys=keys, bounds=bound, options={'maxiter': -1, 'disp': False})

        self.assertNotEqual(saveError, m.calc_error(results.times, results.inputs, results.outputs))

        #Resetting parameters for next estimate_params function call
        m.parameters['thrower_height'] = 1.5
        m.parameters['throwing_speed'] = 25

        # Passing in arbitrary options should not affect estimate_params
        m.estimate_params(times=results.times, inputs=results.inputs, outputs=results.outputs, keys=keys, bounds=bound, options= {'1':3, 'disp':1})
        for key in keys:
            self.assertAlmostEqual(m.parameters[key], gt[key], 2)

        self.assertAlmostEqual(saveError, m.calc_error(results.times, results.inputs, results.outputs), delta = 0.00001)

    def test_multiple_runs(self):
        """
        In this test, we are examining the behavior of estimate_params when there are multiple runs.
        """
        m = ThrownObject()

        # The value of time1, time2, inputs, and outputs are arbitrary values

        time1 = [0, 1, 2, 4, 5, 6, 7, 8, 9]
        time2 = [0, 1, 2, 3]

        inputs = [[{}]*9, [{}]*4]
        outputs = [[{'x': 1.83},
            {'x': 36.95},
            {'x': 62.36},
            {'x': 77.81},
            {'x': 83.45},
            {'x': 79.28},
            {'x': 65.3},
            {'x': 41.51},
            {'x': 7.91},], 
            [
                {'x': 1.83},
                {'x': 36.95},
                {'x': 62.36},
                {'x': 77.81},
            ]]
        
        
        # Checking to see if multiple runs can exist.
        # time1 and time2 are explicitly being passed in into a parent wrapper list.
        # See definitions of variables to understand format.
        m.estimate_params(times=[time1, time2], inputs=inputs, outputs=outputs)

        # Checking to see if wrapping in tuple works.
        m.estimate_params(times=(time1, time2), inputs=inputs, outputs=outputs)

        # Adding another wrapper list around outputs. List error, 2, 2, 1 will result.
        with self.assertRaises(ValueError) as cm:
            m.estimate_params(times=[time1, time2], inputs=inputs, outputs=[outputs])
        self.assertEqual(
            'Times, inputs, and outputs must be same length. Length of times: 2, Length of inputs: 2, Length of outputs: 1',
            str(cm.exception)
        )

        # Adding another wrapper list around times. List error, 1, 2, 2 will result.
        with self.assertRaises(ValueError) as cm:
            m.estimate_params(times=[[time1, time2]], inputs=inputs, outputs=outputs)
        self.assertEqual(
            'Times, inputs, and outputs must be same length. Length of times: 1, Length of inputs: 2, Length of outputs: 2',
            str(cm.exception)
        )

        incorrectTimesRunsLen = [[0, 1, 2, 4, 5, 6, 7, 8, 9]]

        # Passing in only one run for Times whereas inputs and outputs have two runs
        with self.assertRaises(ValueError) as cm:
            m.estimate_params(times=incorrectTimesRunsLen, inputs=inputs, outputs=outputs)
        self.assertEqual(
            'Times, inputs, and outputs must be same length. Length of times: 1, Length of inputs: 2, Length of outputs: 2',
            str(cm.exception)
        )

        incorrectTimesLen = [[0, 1, 2, 4, 5, 6, 7, 8, 9], [0, 1, 2, 3, 4]]

        # Passing in correct amount of runs, however at run 1, Times has an incorrect length of 5 whereas inputs and outputs have a length of 4
        # Test is also validating if run 1 raises the exception
        with self.assertRaises(ValueError) as cm:
            m.estimate_params(times=incorrectTimesLen, inputs=inputs, outputs=outputs)
        self.assertEqual(
            'Times, inputs, and outputs must be same length for the run at index 1. Length of times: 5, Length of inputs: 4, Length of outputs: 4',
            str(cm.exception)
        )

        # Incorrect lengths for times.
        with self.assertRaises(ValueError):
            m.estimate_params(times=[time1, [time2]], inputs=inputs, outputs=outputs)
        self.assertEqual(
            'Times, inputs, and outputs must be same length for the run at index 1. Length of times: 5, Length of inputs: 4, Length of outputs: 4',
            str(cm.exception)
        )
        # Wrapper list becomes a set.
        timesSet = [time1, time2]
        # Unhashable type for outputs
        with self.assertRaises(TypeError):
            m.estimate_params(times=set(timesSet), inputs=inputs, outputs=set(outputs))
        
        time1 = np.array([0, 1, 2, 4, 5, 6, 7, 8, 9])
        time2 = [0, 1, 2, 3]

        # Confirming estimate_params works when different runs are passed in as different data types.
        # Passing in time1 as a np.array datatype.
        m.estimate_params(times=[time1, time2], inputs=inputs, outputs=outputs)

        # Changing keyword arguments
        time1 = [0, 1, 2, 4, 5, 6, 7, 8, 9]
        outputs = [[{'x': 1.83},
            {'x': 36.95},
            {'x': 62.36},
            {'x': 77.81},
            {'x': 83.45},
            {'x': 79.28},
            {'x': 65.3},
            {'x': 41.51},
            {'x': 7.91},], 
            np.array([
                {'x': 1.83},
                {'x': 36.95},
                {'x': 62.36},
                {'x': 77.81},
            ])]

        # Passing in an np.array structure as a runs for outputs.
        m.estimate_params(times=[time1, time2], inputs=inputs, outputs=outputs)

        # Test case that would be fixed with future changes to Containers
        # with self.assertRaises(ValueError):
        #     m.estimate_params(times=[incorrectTimesLen], inputs=[inputs], outputs=[outputs])


    def test_incorrect_lens(self):
        """
        Goal of this test is to compare the results of passing in incorrect lengths into our estimate_params call.

        Furthermore, checks incorrect lengths within multiple runs.
        """
        # Initializing our model
        m = ThrownObject(process_noise = 0, measurement_noise = 0)
        results = m.simulate_to_threshold(save_freq=0.5)
        gt = m.parameters.copy()

        # Define Keys for estimate_params
        keys = ['thrower_height', 'throwing_speed']
        
        # Defining wrongInputLen to test parameter length tests.
        wrongInputLen = [{}]*8
        
        # Wrong Input Length and Values
        with self.assertRaises(ValueError):
            m.estimate_params(times=[results.times], inputs=[wrongInputLen], outputs=[results.outputs])
        
        # Same as last example but times not in wrapper list
        with self.assertRaises(ValueError):
            m.estimate_params(times=results.times, inputs=[wrongInputLen], outputs=[results.outputs])
        
        # Passing in Runs directly
        with self.assertRaises(ValueError):
            m.estimate_params(times=results.times, inputs=wrongInputLen, outputs=results.outputs)

        # Defining wrongOutputs to test parameter length tests.
        # Arbitrary Outputs created here.
        wrongOutputs = [
            {'x': 1.83},
            {'x': 36.95},
            {'x': 62.36},
            {'x': 77.81},
            {'x': 83.45},
            {'x': 79.28},
            {'x': 65.3},
            {'x': 41.51},
        ]

        # Wrong outputs parameter length
        with self.assertRaises(ValueError) as cm:
            m.estimate_params(times=[results.times], inputs=[results.inputs], outputs=[wrongOutputs])
        self.assertEqual(
            'Times, inputs, and outputs must be same length for the run at index 0. Length of times: 9, Length of inputs: 9, Length of outputs: 8',
            str(cm.exception)
        )

        # Both inputs and outputs with incorrect lengths
        with self.assertRaises(ValueError) as cm:
            m.estimate_params(times=[results.times], inputs=[wrongInputLen], outputs=[wrongOutputs])
        self.assertEqual(
            'Times, inputs, and outputs must be same length for the run at index 0. Length of times: 9, Length of inputs: 8, Length of outputs: 8',
            str(cm.exception)
        )

        # Without wrapper
        with self.assertRaises(ValueError) as cm:
            m.estimate_params(times=results.times, inputs=wrongInputLen, outputs= wrongOutputs)
        self.assertEqual(
            'Times, inputs, and outputs must be same length for the run at index 0. Length of times: 9, Length of inputs: 8, Length of outputs: 8',
            str(cm.exception)
        )

        # Length error expected, 1, 9, 1.
        with self.assertRaises(ValueError) as cm:
            m.estimate_params(times=[[results.times]], inputs=[results.inputs], outputs=[[results.outputs]])
        self.assertEqual(
            'Times, inputs, and outputs must be same length for the run at index 0. Length of times: 1, Length of inputs: 9, Length of outputs: 1',
            str(cm.exception)
        )

        # Passing in incorrect Runs
        with self.assertRaises(ValueError):
            m.estimate_params(times= results.times, inputs= results.inputs, outputs=wrongOutputs)

        # Different types of wrappers should not affect function
        # Testing functionality works with having only a few wrapper sequences
        m.parameters['thrower_height'] = 1.5
        m.parameters['throwing_speed'] = 25

        m.estimate_params(times=results.times, inputs=(results.inputs), outputs=(results.outputs))
        for key in keys:
            self.assertAlmostEqual(m.parameters[key], gt[key], 2)
        
        # Same as last test, but inputs have tuple wrapper sequence instead.
        m.parameters['thrower_height'] = 1.5
        m.parameters['throwing_speed'] = 25

        m.estimate_params(times=results.times, inputs=(results.inputs), outputs=[results.outputs])
        for key in keys:
            self.assertAlmostEqual(m.parameters[key], gt[key], 2)

        # Cannot pass in Sets
        with self.assertRaises(TypeError):
            m.estimate_params(times=set(results.times), inputs=results.inputs, outputs=[results.outputs])

        # Missing inputs
        with self.assertRaises(ValueError) as cm:
            m.estimate_params(times=[results.times], outputs=[results.outputs])
        self.assertEqual(
            'Missing keyword arguments inputs',
            str(cm.exception)
        )

        # 'input' is not a keyword argument, so technically not defining the inputs.
        with self.assertRaises(ValueError) as cm:
            m.estimate_params(times=[results.times], input=[results.inputs], outputs=[results.outputs]) 
        self.assertEqual(
            'Missing keyword arguments inputs',
            str(cm.exception)
        )

        # Will work in future case, but not at the current moment
        # with self.assertRaises(ValueError)
            # m.estimate_params(times=[[times]], inputs=[[inputs]], outputs=[[outputs]])

    def test_tolerance(self):
        """
        Test which specifically targets adding tolerance as a keyword argument.
        """
        m = ThrownObject()
        results = m.simulate_to_threshold(save_freq=0.5)
        gt = m.parameters.copy()
        keys = ['thrower_height', 'throwing_speed', 'g']
        bound = ((-15, 15), (24, 42), (-20, 10))

        # Testing that high tolerance results in high error
        # Now lets reset some parameters
        m.parameters['thrower_height'] = 3.1
        m.parameters['throwing_speed'] = 29
        m.parameters['g'] = 10

        # High tolerance would result in a higher calc_error
        m.estimate_params(times = results.times, inputs = results.inputs, outputs = results.outputs,
                          bounds=bound, keys = keys, tol = 10)
        if not all(abs(m.parameters[key] - gt[key]) > 0.02 for key in keys):
            raise ValueError("m.parameter shouldn't be too close to the original parameters")

        # Note that tolerance does not convert here.
        with self.assertRaises(TypeError):
            m.estimate_params(times = results.times, inputs = results.inputs, outputs = results.outputs, 
                              bounds=bound, keys = keys , tol = "12")    

        # When tolerance is empty list
        m.parameters['thrower_height'] = 3.1
        # m.parameters['throwing_speed'] = 29
        # m.parameters['g'] = 10
        m.estimate_params(times = results.times, inputs = results.inputs, outputs = results.outputs, keys = keys, tol = [])
        hold1 = m.calc_error(results.times, results.inputs, results.outputs)

        # Tolerance works as intended as long as it is within a sequence of length 1
        m.parameters['thrower_height'] = 3.1
        m.parameters['throwing_speed'] = 29
        m.parameters['g'] = 10  
        m.estimate_params(times = results.times, inputs = results.inputs, outputs = results.outputs, keys = keys, tol = [15])
        hold2 = m.calc_error(results.times, results.inputs, results.outputs)
        # Making sure that it has a different value.
        self.assertNotEqual(hold1, hold2)

        # Confirming that passing tolerance as a sequence of length 1 outputs the same error as setting tolerance to the value in the original sequence.
        m.parameters['thrower_height'] = 3.1
        m.parameters['throwing_speed'] = 29
        m.parameters['g'] = 10
        m.estimate_params(times = results.times, inputs = results.inputs, outputs = results.outputs, keys = keys, tol = 15)
        hold1 = m.calc_error(results.times, results.inputs, results.outputs)
        self.assertEqual(hold1, hold2)

        # Now testing with a different type of sequence
        m.parameters['thrower_height'] = 3.1
        m.parameters['throwing_speed'] = 29
        m.parameters['g'] = 10
        m.estimate_params(times = results.times, inputs = results.inputs, outputs = results.outputs, keys = keys, tol = (15))
        hold2 = m.calc_error(results.times, results.inputs, results.outputs)
        self.assertEqual(hold1, hold2)

        # Cannot pass Sets into tolerance
        with self.assertRaises(TypeError):
            m.estimate_params(times = results.times, inputs = results.inputs, outputs = results.outputs, keys = keys, tol = {1})

        # Works when tolerance is a floating point value.
        m.parameters['thrower_height'] = 3.1
        m.parameters['throwing_speed'] = 29
        m.parameters['g'] = 10
        m.estimate_params(times = results.times, inputs = results.inputs, outputs = results.outputs, keys = keys, tol = 1.123543297)
        if not all(abs(m.parameters[key] - gt[key]) > 0.02 for key in keys):
            self.fail("m.parameter shouldn't be too close to the original parameters")

        # When tolerance is a list of many integers
        with self.assertRaises(ValueError):
            m.estimate_params(times = results.times, inputs = results.inputs, outputs = results.outputs, keys = keys, tol = [1, 2, 3])

        # When tolerance is a list of mixed values (integers and strings)
        with self.assertRaises(TypeError):
            m.estimate_params(times = results.times, inputs = results.inputs, outputs = results.outputs, keys = keys, tol = [1, '2', '3'])
        
        # When tolerance is a tuple
        with self.assertRaises(ValueError):
            m.estimate_params(times = results.times, inputs = results.inputs, outputs = results.outputs, keys = keys, tol = (1, 2, 3))
        
        # Passing Tolerance and Method together should work
        m.parameters['thrower_height'] = 3.1
        m.parameters['throwing_speed'] = 29
        m.parameters['g'] = 10
        m.estimate_params(times = results.times, inputs = results.inputs, outputs = results.outputs, keys=keys, method = 'TNC', tol = 1e-9)
        track1 = m.calc_error(results.times, results.inputs, results.outputs)

        # Using different methods should result in different errors.
        m.parameters['thrower_height'] = 3.1
        m.parameters['throwing_speed'] = 29
        m.parameters['g'] = 10
        m.estimate_params(times = results.times, inputs = results.inputs, outputs = results.outputs, keys = keys, tol = 1e-9)
        track2 = m.calc_error(results.times, results.inputs, results.outputs)
        self.assertNotAlmostEqual(track1, track2)

        # Tests checking very small tolerance values
        m.parameters['thrower_height'] = 3.1
        m.parameters['throwing_speed'] = 29
        m.parameters['g'] = 10
        m.estimate_params(times = results.times, inputs = results.inputs, outputs = results.outputs, 
                          bounds=bound, keys=keys, method = 'TNC', tol = 1e-14)
        track1 = m.calc_error(results.times, results.inputs, results.outputs)

        # Now testing what occurs with even smaller tolerance
        m.parameters['thrower_height'] = 3.1
        m.parameters['throwing_speed'] = 29
        m.parameters['g'] = 10
        m.estimate_params(times = results.times, inputs = results.inputs, outputs = results.outputs, 
                            bounds=bound, keys=keys, method='TNC', tol=1e-20)
        track2 = m.calc_error(results.times, results.inputs, results.outputs)

        # Note that at some point, estimate_params will converge to some number regardless of how small the tol is.
        self.assertEqual(track1, track2)

        # Tests to check how tolerance and options work together.
        m.parameters['thrower_height'] = 3.1
        m.parameters['throwing_speed'] = 29
        m.parameters['g'] = 10
        m.estimate_params(times = results.times, inputs = results.inputs, outputs = results.outputs, keys=keys, tol = 1)
        override1 = m.calc_error(results.times, results.inputs, results.outputs)

        m.parameters['thrower_height'] = 3.1
        m.parameters['throwing_speed'] = 29
        m.parameters['g'] = 10
        m.estimate_params(times = results.times, inputs = results.inputs, outputs = results.outputs, keys=keys, tol = 1e-10)
        override2 = m.calc_error(results.times, results.inputs, results.outputs)

        self.assertGreater(override1, override2)

        m.parameters['thrower_height'] = 3.1
        m.parameters['throwing_speed'] = 29
        m.parameters['g'] = 10
        m.estimate_params(times = results.times, inputs = results.inputs, outputs = results.outputs,
                           bounds = bound, keys=keys, tol = 1e-2, options={'xatol': 1e-5})
        override3 = m.calc_error(results.times, results.inputs, results.outputs)

        # Passed in options properly overrides the tolerance that is placed. 
        self.assertNotEqual(override1, override3)
        self.assertEqual(override2, override3)

def main():
    load_test = unittest.TestLoader()
    runner = unittest.TextTestRunner()
<<<<<<< HEAD
    print("\n\nTesting Estimate Params Feature")
    result = runner.run(l.loadTestsFromTestCase(TestEstimateParams)).wasSuccessful()
=======
    print("\n\nTesting EstimateParams Feature")
    result = runner.run(load_test.loadTestsFromTestCase(TestEstimateParams)).wasSuccessful()
>>>>>>> 6aff960b

    if not result:
        raise Exception("Failed test")

if __name__ == '__main__':
    main()<|MERGE_RESOLUTION|>--- conflicted
+++ resolved
@@ -1061,13 +1061,8 @@
 def main():
     load_test = unittest.TestLoader()
     runner = unittest.TextTestRunner()
-<<<<<<< HEAD
-    print("\n\nTesting Estimate Params Feature")
-    result = runner.run(l.loadTestsFromTestCase(TestEstimateParams)).wasSuccessful()
-=======
     print("\n\nTesting EstimateParams Feature")
     result = runner.run(load_test.loadTestsFromTestCase(TestEstimateParams)).wasSuccessful()
->>>>>>> 6aff960b
 
     if not result:
         raise Exception("Failed test")
