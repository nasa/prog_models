--- conflicted
+++ resolved
@@ -1,8 +1,4 @@
 # Copyright © 2021 United States Government as represented by the Administrator of the
 # National Aeronautics and Space Administration.  All Rights Reserved.
 
-<<<<<<< HEAD
-__all__ = ['sim', 'model_gen', 'benchmarking', 'new_model', 'sensitivity', 'noise', 'future_loading', 'param_est']
-=======
-__all__ = ['sim', 'sim_battery_eol', 'model_gen', 'benchmarking', 'new_model', 'sensitivity', 'noise', 'future_loading']
->>>>>>> 30393141
+__all__ = ['sim', 'sim_battery_eol', 'model_gen', 'benchmarking', 'new_model', 'sensitivity', 'noise', 'future_loading', 'param_est']